<script lang="ts">
    import Card from "$lib/Card/Card.svelte";
    import DataTable from "$lib/Table/DataTable.svelte";
    import CodeBlock from "$lib/CodeBlock/CodeBlock.svelte";

    const tableProps: any = {
        headings: ['Prop', 'Type', 'Values', 'Default', 'Description'],
        source: [
            ['language', 'string', 'html | css | js | ...', 'plaintext', 'Sets a language alias: <a href="https://github.com/highlightjs/highlight.js/blob/main/SUPPORTED_LANGUAGES.md" target="_blank">Highlight.js</a>'],
            ['code', 'string', '-', '-', 'Takes a <a href="https://developer.mozilla.org/en-US/docs/Web/JavaScript/Reference/Template_literals" target="_blank">Template Literal</a>. Be mindful to escape as needed.'],
            ['background', 'string', '(class)', 'bg-neutral-900', 'Provide a CSS class to define the background color.'],
        ],
    };
</script>

<div class="space-y-8">

    <!-- Header -->
    <header class="space-y-4">
        <h1>Code Blocks</h1>
        <p>Displays pre-formatted source code, with built-in support for <a href="https://highlightjs.org/" target="_blank">Highlight.js</a>.</p>
        <CodeBlock language="javascript" code={`import { CodeBlock } from '@brainandbones/skeleton';`}></CodeBlock>
    </header>

    <!-- Examples -->
    <Card class="space-y-4">
        <CodeBlock language="html" code={`<p>Hello Skeleton<p>`}></CodeBlock>
        <CodeBlock language="css" code={`.skeleton { color: #bada55; }`}></CodeBlock>
        <CodeBlock language="typescript" code={`const skeleton: string = 'awesome';`}></CodeBlock>
    </Card>

    <!-- Usage -->
    <section class="space-y-4">
        <h2>Usage</h2>
<<<<<<< HEAD
        <p>You must install <a href="https://highlightjs.org/" target="_blank">Highlight.js</a> as a dependency within your project.</p>
        <CodeBlock language="console" code={`npm install highlight.js --save-dev`}></CodeBlock>
        <h3>Add a Theme</h3>
=======
        <p>Please note that Skeleton will install <a href="https://highlightjs.org/" target="_blank">Highlight.js</a> as a dependency for this.</p>
        <h4>Add a Theme</h4>
>>>>>>> 8e128a21
        <p>Implement a <a href="https://github.com/highlightjs/highlight.js/tree/main/src/styles" target="_blank">Highlight.js CSS theme</a> in your project's root <code>__layout.svelte</code> component.</p>
        <CodeBlock language="js" code={`import 'highlight.js/styles/github-dark.css';`}></CodeBlock>
        <h3>Insert a Codeblock</h3>
        <p>Add the following anywhere you wish to display a codeblock. See the <em>properties</em> documentation below.</p>
        <CodeBlock code={'<CodeBlock language="html" code={\`<div>This is meta</div>\`}></CodeBlock>'}></CodeBlock>
    </section>

    <!-- Properties -->
    <section class="space-y-4">
        <h2>Properties</h2>
        <DataTable headings="{tableProps.headings}" source="{tableProps.source}"></DataTable>
    </section>

    <!-- Accessibility -->
	<section class="space-y-4">
        <h2>Accessibility</h2>
        <p>Uses <code>pre-wrap</code> by default to support keyboard-only navigation. Be mindful of color contrast ratios when customizing theme and background color.</p>
	</section>

</div><|MERGE_RESOLUTION|>--- conflicted
+++ resolved
@@ -32,14 +32,8 @@
     <!-- Usage -->
     <section class="space-y-4">
         <h2>Usage</h2>
-<<<<<<< HEAD
-        <p>You must install <a href="https://highlightjs.org/" target="_blank">Highlight.js</a> as a dependency within your project.</p>
-        <CodeBlock language="console" code={`npm install highlight.js --save-dev`}></CodeBlock>
-        <h3>Add a Theme</h3>
-=======
         <p>Please note that Skeleton will install <a href="https://highlightjs.org/" target="_blank">Highlight.js</a> as a dependency for this.</p>
         <h4>Add a Theme</h4>
->>>>>>> 8e128a21
         <p>Implement a <a href="https://github.com/highlightjs/highlight.js/tree/main/src/styles" target="_blank">Highlight.js CSS theme</a> in your project's root <code>__layout.svelte</code> component.</p>
         <CodeBlock language="js" code={`import 'highlight.js/styles/github-dark.css';`}></CodeBlock>
         <h3>Insert a Codeblock</h3>

--- conflicted
+++ resolved
@@ -114,13 +114,10 @@
     <!-- Usage -->
     <section class="space-y-4">
         <h2>Usage</h2>
-<<<<<<< HEAD
-=======
         <CodeBlock language="typescript" code={`
 import { writable, type Writable } from "svelte/store";
 let storeAccordion: Writable<number[]> = writable([1]);`
 .trim()}></CodeBlock>
->>>>>>> 8e128a21
         <CodeBlock language="html" code={`
 <AccordionGroup>
     <AccordionItem open>

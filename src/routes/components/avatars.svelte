<script lang="ts">
    import { writable, type Writable } from "svelte/store";

    import Card from "$lib/Card/Card.svelte";
    import CodeBlock from "$lib/CodeBlock/CodeBlock.svelte";
    import DataTable from "$lib/Table/DataTable.svelte";
    import RadioGroup from "$lib/Radio/RadioGroup.svelte";
    import RadioItem from "$lib/Radio/RadioItem.svelte";
    import SlideToggle from "$lib/SlideToggle/SlideToggle.svelte";
    import Avatar from "$lib/Avatar/Avatar.svelte";

    const storeSrc: Writable<string> = writable(undefined);
    let placeholder: string = 'https://i.pravatar.cc/';

    const tableProps: any = {
        headings: ['Prop', 'Type', 'Default', 'Values', 'Description'],
        source: [
            ['initials', 'string', 'A', 'text', 'Provide up to two text characters.'],
            ['src', 'string', 'url', '-', 'The image source to display.'],
<<<<<<< HEAD
            ['size', 'string', 'sm', 'sm | md | lg | xl | 2xl | 3xl | fluid', 'Sets the circle and text sizing.'],
            ['background', 'string', 'bg-surface-500', 'class', 'Provide a class to set background color.'],
=======
            ['size', 'string', 'full', 'sm | md | lg | xl | 2xl | 3xl | full', 'Sets the circle and text sizing.'],
            ['background', 'string', 'bg-surface-500', 'class', 'Provide a class to set background color. Only works with initials'],
>>>>>>> 8e128a21
            ['color', 'string', 'text-white', 'class', 'Provide a class to set text color.'],
            ['outlined', 'boolean', 'false', 'true | false', 'Displays an outline of the primary color.'],
            ['hover', 'boolean', 'false', 'true | false', 'Displays and outline when hovering the avatar.'],
            ['filter', 'string', 'false', 'filter reference', 'Enables a visual <a href="/utilities/filters">Filter</a>. Only works with src.'],
        ],
    };

    function updateImage(): void {
        props.src = undefined;
        setTimeout(() => {
            props.src = placeholder;
        }, 1)
    }

    $:props = {
		initials: 'SK',
		src: $storeSrc,
        size: '3xl',
        background: 'bg-surface-500',
        color: undefined,
        outlined: false,
        hover: false,
        filter: ''
	};
</script>

<div class="space-y-8">

    <!-- Header -->
    <header class="space-y-4">
        <h1>Avatars</h1>
        <p>Choose from a variety for avatar sizes and styles, using either initials or images.</p>
        <CodeBlock language="js" code={`import { Avatar } from '@brainandbones/skeleton';`}></CodeBlock>
    </header>

    <!-- Sandbox -->
    <section class="space-y-4">
		<div class="space-y-4 xl:space-y-0 xl:grid grid-cols-[2fr,1fr] gap-2">
			<!-- Example -->
			<Card class="space-y-4 flex justify-center items-center">
				<svelte:component
					this={Avatar}
					initials={props.initials || 'A'}
					src={props.src}
					size={props.size}
					background={props.background}
					color={props.color}
					outlined={props.outlined}
					hover={props.hover}
                    filter={props.filter}
				></svelte:component>
            </Card>
			<!-- Options -->
			<Card class="space-y-4">
                <!-- Size -->
				<label>
                    <span>Size</span>
                    <select name="size" id="size" bind:value={props.size}>
                        <option value="sm">sm</option>
                        <option value="md">md</option>
                        <option value="lg">lg</option>
                        <option value="xl">xl</option>
                        <option value="2xl">2xl</option>
                        <option value="3xl">3xl</option>
                        <option value="full">full</option>
                    </select>
                </label>
                <!-- Source -->
                <div>
                    <legend>Source</legend>
                    <RadioGroup selected={storeSrc} background="bg-accent-500" color="text-white" width="w-full">
                        <RadioItem value={undefined}>Initials</RadioItem>
                        <RadioItem value={placeholder}>Image</RadioItem>
                    </RadioGroup>
                </div>
                {#if $storeSrc === undefined}
                <!-- Initials -->
                <label>
                    <span>Initials</span>
                    <input type="text" bind:value={props.initials} maxlength="2">
                </label>
                <!-- Background -->
				<label>
                    <span>Background</span>
                    <select name="background" id="background" bind:value={props.background}>
                        <option value="bg-surface-500">Default</option>
                        <option value="bg-primary-500">bg-primary-500</option>
                        <option value="bg-accent-500">bg-accent-500</option>
                        <option value="bg-warning-500">bg-warning-500</option>
                    </select>
                </label>
                {/if}
                <!-- Filter -->
                {#if $storeSrc !== undefined}
                <label>
                    <span>Filter</span>
                    <select name="filter" id="filter" bind:value={props.filter} on:change={updateImage}>
                        <option value="">None</option>
                        <option value="Apollo">Apollo</option>
                        <option value="BlueNight">BlueNight</option>
                        <option value="Emerald">Emerald</option>
                        <option value="GreenFall">GreenFall</option>
                        <option value="Noir">Noir</option>
                        <option value="NoirLight">NoirLight</option>
                        <option value="Rustic">Rustic</option>
                        <option value="Summer84">Summer84</option>
                        <option value="XPro">XPro</option>
                    </select>
                </label>
                {/if}
                <div class="flex space-x-4">
                    <div class="flex-1"><SlideToggle bind:checked={props.outlined} accent="bg-accent-500">Outlined</SlideToggle></div>
                    <div class="flex-1"><SlideToggle bind:checked={props.hover} accent="bg-accent-500">Hover</SlideToggle></div>
                </div>
			</Card>
		</div>
		<CodeBlock
			language="html"
			code={`<Avatar initials="${props.initials || 'A'}" ${props.src ? `src="${props.src}"` : ''} size="${props.size}" background="${props.background}" outlined={${props.outlined}} hover={${props.hover}} ${props.filter ? `filter="${props.filter}"` : ''}/>`.trim()}></CodeBlock>
	</section>
    
    <!-- Properties -->
    <section class="space-y-4">
        <h2>Properties</h2>
        <DataTable headings="{tableProps.headings}" source="{tableProps.source}"></DataTable>
    </section>

    <!-- Accessibility -->
    <section class="space-y-4">
        <h2>Accessibility</h2>
        <p>You many apply an <code>alt</code> tag, which is appended to the image element.</p>
    </section>

</div><|MERGE_RESOLUTION|>--- conflicted
+++ resolved
@@ -17,13 +17,8 @@
         source: [
             ['initials', 'string', 'A', 'text', 'Provide up to two text characters.'],
             ['src', 'string', 'url', '-', 'The image source to display.'],
-<<<<<<< HEAD
-            ['size', 'string', 'sm', 'sm | md | lg | xl | 2xl | 3xl | fluid', 'Sets the circle and text sizing.'],
-            ['background', 'string', 'bg-surface-500', 'class', 'Provide a class to set background color.'],
-=======
             ['size', 'string', 'full', 'sm | md | lg | xl | 2xl | 3xl | full', 'Sets the circle and text sizing.'],
             ['background', 'string', 'bg-surface-500', 'class', 'Provide a class to set background color. Only works with initials'],
->>>>>>> 8e128a21
             ['color', 'string', 'text-white', 'class', 'Provide a class to set text color.'],
             ['outlined', 'boolean', 'false', 'true | false', 'Displays an outline of the primary color.'],
             ['hover', 'boolean', 'false', 'true | false', 'Displays and outline when hovering the avatar.'],

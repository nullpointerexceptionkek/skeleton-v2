<script lang="ts">
    import { writable } from 'svelte/store';

    import CodeBlock from '$lib/CodeBlock/CodeBlock.svelte';
    import Table from "$lib/Table/Table.svelte";
    import Card from "$lib/Card/Card.svelte";
    import Tab from "$lib/Tab/Tab.svelte";
    import TabGroup from "$lib/Tab/TabGroup.svelte";

    let selected = writable('a');

    const tableProps: any = {
        columns: ['Prop', 'Type', 'Default', 'Required', 'Description'],
        data: [
            ['selected', 'writable', '-', 'true', 'A svelte store to keep track of tab selection.'],
            ['color', 'class', 'border-surface-300 dark:border-surface-700', 'false', 'Provide a border highlight color.'],
            ['text', 'class', '-', 'false', 'Provide a text and icon highlight color.'],
            ['justify', 'string', 'left', 'false', 'Provide left, center for different alignments.'],
        ],
    };
    const tableSlots: any = {
        columns: ['Name', 'Description'],
        data: [
            ['lead', 'Provides a leading slot.'],
        ],
    };
<<<<<<< HEAD
=======
    let storeA = writable('A');
    let storeB = writable('A');
    let icon = `<svg xmlns="http://www.w3.org/2000/svg" class="h-5 w-5" viewBox="0 0 20 20" fill="currentColor">
  <path d="M4 3a2 2 0 100 4h12a2 2 0 100-4H4z" />
  <path fill-rule="evenodd" d="M3 8h14v7a2 2 0 01-2 2H5a2 2 0 01-2-2V8zm5 3a1 1 0 011-1h2a1 1 0 110 2H9a1 1 0 01-1-1z" clip-rule="evenodd" />
</svg>`

>>>>>>> 9f229e4d
</script>

<div class="space-y-8">

    <!-- Header -->
    <header class="space-y-4">
        <h2>Tabs</h2>
<<<<<<< HEAD
        <p>Describe the component here.</p>
        <CodeBlock language="javascript" code={`<script>import {TabGroup, Tab} from '@brainandbones/skeleton';</\script>`}></CodeBlock>
    </header>

    <!-- Examples -->
    <section class="space-y-4">
        <!-- Left -->
        <Card class="space-y-4">
            <TabGroup {selected}>
                <Tab value="a">Tab A</Tab>
                <Tab value="b">Tab B</Tab>
                <Tab value="c">Tab C</Tab>
            </TabGroup>
            <div>
                {#if $selected === 'a'}<section>Content A</section>{/if}
                {#if $selected === 'b'}<section>Content B</section>{/if}
                {#if $selected === 'c'}<section>Content C</section>{/if}
            </div>
        </Card>
        <!-- Center -->
        <Card class="space-y-4">
            <TabGroup {selected} justify="justify-center" highlight="border-accent-500" color="text-accent-500" >
                <Tab value="a">Tab A</Tab>
                <Tab value="b">Tab B</Tab>
                <Tab value="c">Tab C</Tab>
            </TabGroup>
            <div>
                {#if $selected === 'a'}<section>Content A</section>{/if}
                {#if $selected === 'b'}<section>Content B</section>{/if}
                {#if $selected === 'c'}<section>Content C</section>{/if}
            </div>
        </Card>
        <!-- Right -->
        <Card class="space-y-4">
            <TabGroup {selected} justify="justify-end" highlight="border-warning-500" color="text-warning-500" >
                <Tab value="a">Books</Tab>
                <Tab value="b">Movies</Tab>
                <Tab value="c">Television</Tab>
            </TabGroup>
            <div>
                {#if $selected === 'a'}
                    <section>
                        <h4>Books</h4>
                        <p>Lorem ipsum dolor sit amet, consectetur adipiscing elit, sed do eiusmod tempor incididunt ut labore et dolore magna aliqua. </p>
                    </section>
                {/if}
                {#if $selected === 'b'}
                    <section>
                        <h4>Movies</h4>
                        <p>Nisl nunc mi ipsum faucibus vitae aliquet nec. Ac ut consequat semper viverra nam libero justo laoreet. Nec sagittis aliquam malesuada.</p>
                    </section>
                {/if}
                {#if $selected === 'c'}
                    <section>
                        <h4>Television</h4>
                        <p>Ut sem viverra aliquet eget sit. Porttitor lacus luctus accumsan tortor posuere ac ut consequat. Vulputate enim nulla aliquet porttitor.</p>
                    </section>
                {/if}
            </div>
        </Card>
    </section>
=======
        <p>Use tabs to switch between different views within a page.</p>
        <CodeBlock language="javascript" code={`<script>import {Tab, TabGroup} from '@brainandbones/skeleton';</\script>`}></CodeBlock>
    </header>

    <!-- Examples -->
    <Card class="space-y-4">
        <TabGroup text="text-yellow-500" selected={storeA} color="border-yellow-500">
            <Tab value="A">Item A<svelte:fragment slot="lead">{@html icon}</svelte:fragment></Tab>
            <Tab value="B">Item B<svelte:fragment slot="lead">{@html icon}</svelte:fragment></Tab>
            <Tab value="C">Item C<svelte:fragment slot="lead">{@html icon}</svelte:fragment></Tab>
        </TabGroup>

        {#if $storeA == 'A'}
        <h3>Current Tab: A</h3>
        {/if}
        {#if $storeA == 'B'}
        <h3>Current Tab: B</h3>
        {/if}
        {#if $storeA == 'C'}
        <h3>Current Tab: C</h3>
        {/if}
    </Card>

    <Card class="space-y-4">
        <TabGroup justify="center" selected={storeB} color="border-accent-500">
            <Tab value="A">Item A</Tab>
            <Tab value="B">Item B</Tab>
            <Tab value="C">Item C</Tab>
        </TabGroup>
    </Card>
>>>>>>> 9f229e4d

    <!-- Usage -->
    <section class="space-y-4">
        <h2>Usage</h2>
        <CodeBlock language="html" code={`<TabGroup selected={selected} color="border-primary-500 text="text-primary-500">\n    <Tab>The Helm</Tab>\n</TabGroup>`.trim()}></CodeBlock>
    </section>

    <!-- Properties -->
	<section class="space-y-4">
		<h2>Properties</h2>
		<Table source="{tableProps}"></Table>
	</section>
	
	<!-- Slots -->
	<section class="space-y-4">
		<h2>Slots</h2>
		<Table source="{tableSlots}"></Table>
	</section>
    
</div><|MERGE_RESOLUTION|>--- conflicted
+++ resolved
@@ -7,15 +7,27 @@
     import Tab from "$lib/Tab/Tab.svelte";
     import TabGroup from "$lib/Tab/TabGroup.svelte";
 
-    let selected = writable('a');
+    let icon = `<svg xmlns="http://www.w3.org/2000/svg" class="h-5 w-5" viewBox="0 0 20 20" fill="currentColor"><path d="M4 3a2 2 0 100 4h12a2 2 0 100-4H4z" /><path fill-rule="evenodd" d="M3 8h14v7a2 2 0 01-2 2H5a2 2 0 01-2-2V8zm5 3a1 1 0 011-1h2a1 1 0 110 2H9a1 1 0 01-1-1z" clip-rule="evenodd" /></svg>`;
+    
+    // Stores
+    let storeOne = writable('a');
+    let storeTwo = writable('a');
+    let storeThree = writable('a');
 
-    const tableProps: any = {
+    // Props and Slots
+    const tablePropsGroup: any = {
         columns: ['Prop', 'Type', 'Default', 'Required', 'Description'],
         data: [
             ['selected', 'writable', '-', 'true', 'A svelte store to keep track of tab selection.'],
-            ['color', 'class', 'border-surface-300 dark:border-surface-700', 'false', 'Provide a border highlight color.'],
-            ['text', 'class', '-', 'false', 'Provide a text and icon highlight color.'],
-            ['justify', 'string', 'left', 'false', 'Provide left, center for different alignments.'],
+            ['justify', 'class', 'justify-start', 'false', 'Provide a class to set the flex justification.'],
+            ['highlight', 'class', 'border-primary-500', 'false', 'Provide a class to set the highlighted border color.'],
+            ['color', 'class', 'text-primary-500', 'false', 'Provide class to set the label text color'],
+        ],
+    };
+    const tablePropsItem: any = {
+        columns: ['Prop', 'Type', 'Default', 'Required', 'Description'],
+        data: [
+            ['value', 'any', '-', 'true', 'Sets the tab group state value when selected.'],
         ],
     };
     const tableSlots: any = {
@@ -24,16 +36,6 @@
             ['lead', 'Provides a leading slot.'],
         ],
     };
-<<<<<<< HEAD
-=======
-    let storeA = writable('A');
-    let storeB = writable('A');
-    let icon = `<svg xmlns="http://www.w3.org/2000/svg" class="h-5 w-5" viewBox="0 0 20 20" fill="currentColor">
-  <path d="M4 3a2 2 0 100 4h12a2 2 0 100-4H4z" />
-  <path fill-rule="evenodd" d="M3 8h14v7a2 2 0 01-2 2H5a2 2 0 01-2-2V8zm5 3a1 1 0 011-1h2a1 1 0 110 2H9a1 1 0 01-1-1z" clip-rule="evenodd" />
-</svg>`
-
->>>>>>> 9f229e4d
 </script>
 
 <div class="space-y-8">
@@ -41,7 +43,6 @@
     <!-- Header -->
     <header class="space-y-4">
         <h2>Tabs</h2>
-<<<<<<< HEAD
         <p>Describe the component here.</p>
         <CodeBlock language="javascript" code={`<script>import {TabGroup, Tab} from '@brainandbones/skeleton';</\script>`}></CodeBlock>
     </header>
@@ -50,51 +51,61 @@
     <section class="space-y-4">
         <!-- Left -->
         <Card class="space-y-4">
-            <TabGroup {selected}>
+            <TabGroup selected={storeOne}>
                 <Tab value="a">Tab A</Tab>
                 <Tab value="b">Tab B</Tab>
                 <Tab value="c">Tab C</Tab>
             </TabGroup>
             <div>
-                {#if $selected === 'a'}<section>Content A</section>{/if}
-                {#if $selected === 'b'}<section>Content B</section>{/if}
-                {#if $selected === 'c'}<section>Content C</section>{/if}
+                {#if $storeOne === 'a'}<section>Content A</section>{/if}
+                {#if $storeOne === 'b'}<section>Content B</section>{/if}
+                {#if $storeOne === 'c'}<section>Content C</section>{/if}
             </div>
         </Card>
         <!-- Center -->
+        <h4>Customized</h4>
         <Card class="space-y-4">
-            <TabGroup {selected} justify="justify-center" highlight="border-accent-500" color="text-accent-500" >
+            <TabGroup selected={storeTwo} justify="justify-center" highlight="border-accent-500" color="text-accent-500">
                 <Tab value="a">Tab A</Tab>
                 <Tab value="b">Tab B</Tab>
                 <Tab value="c">Tab C</Tab>
             </TabGroup>
             <div>
-                {#if $selected === 'a'}<section>Content A</section>{/if}
-                {#if $selected === 'b'}<section>Content B</section>{/if}
-                {#if $selected === 'c'}<section>Content C</section>{/if}
+                {#if $storeTwo === 'a'}<section>Content A</section>{/if}
+                {#if $storeTwo === 'b'}<section>Content B</section>{/if}
+                {#if $storeTwo === 'c'}<section>Content C</section>{/if}
             </div>
         </Card>
         <!-- Right -->
         <Card class="space-y-4">
-            <TabGroup {selected} justify="justify-end" highlight="border-warning-500" color="text-warning-500" >
-                <Tab value="a">Books</Tab>
-                <Tab value="b">Movies</Tab>
-                <Tab value="c">Television</Tab>
+            <TabGroup selected={storeThree} justify="justify-end" highlight="border-warning-500" color="text-warning-500">
+                <Tab value="a">
+                    <svelte:fragment slot="lead">{@html icon}</svelte:fragment>
+                    Books
+                </Tab>
+                <Tab value="b">
+                    <svelte:fragment slot="lead">{@html icon}</svelte:fragment>
+                    Movies
+                </Tab>
+                <Tab value="c">
+                    <svelte:fragment slot="lead">{@html icon}</svelte:fragment>
+                    Television
+                </Tab>
             </TabGroup>
             <div>
-                {#if $selected === 'a'}
+                {#if $storeThree === 'a'}
                     <section>
                         <h4>Books</h4>
                         <p>Lorem ipsum dolor sit amet, consectetur adipiscing elit, sed do eiusmod tempor incididunt ut labore et dolore magna aliqua. </p>
                     </section>
                 {/if}
-                {#if $selected === 'b'}
+                {#if $storeThree === 'b'}
                     <section>
                         <h4>Movies</h4>
                         <p>Nisl nunc mi ipsum faucibus vitae aliquet nec. Ac ut consequat semper viverra nam libero justo laoreet. Nec sagittis aliquam malesuada.</p>
                     </section>
                 {/if}
-                {#if $selected === 'c'}
+                {#if $storeThree === 'c'}
                     <section>
                         <h4>Television</h4>
                         <p>Ut sem viverra aliquet eget sit. Porttitor lacus luctus accumsan tortor posuere ac ut consequat. Vulputate enim nulla aliquet porttitor.</p>
@@ -103,54 +114,38 @@
             </div>
         </Card>
     </section>
-=======
-        <p>Use tabs to switch between different views within a page.</p>
-        <CodeBlock language="javascript" code={`<script>import {Tab, TabGroup} from '@brainandbones/skeleton';</\script>`}></CodeBlock>
-    </header>
-
-    <!-- Examples -->
-    <Card class="space-y-4">
-        <TabGroup text="text-yellow-500" selected={storeA} color="border-yellow-500">
-            <Tab value="A">Item A<svelte:fragment slot="lead">{@html icon}</svelte:fragment></Tab>
-            <Tab value="B">Item B<svelte:fragment slot="lead">{@html icon}</svelte:fragment></Tab>
-            <Tab value="C">Item C<svelte:fragment slot="lead">{@html icon}</svelte:fragment></Tab>
-        </TabGroup>
-
-        {#if $storeA == 'A'}
-        <h3>Current Tab: A</h3>
-        {/if}
-        {#if $storeA == 'B'}
-        <h3>Current Tab: B</h3>
-        {/if}
-        {#if $storeA == 'C'}
-        <h3>Current Tab: C</h3>
-        {/if}
-    </Card>
-
-    <Card class="space-y-4">
-        <TabGroup justify="center" selected={storeB} color="border-accent-500">
-            <Tab value="A">Item A</Tab>
-            <Tab value="B">Item B</Tab>
-            <Tab value="C">Item C</Tab>
-        </TabGroup>
-    </Card>
->>>>>>> 9f229e4d
 
     <!-- Usage -->
     <section class="space-y-4">
         <h2>Usage</h2>
-        <CodeBlock language="html" code={`<TabGroup selected={selected} color="border-primary-500 text="text-primary-500">\n    <Tab>The Helm</Tab>\n</TabGroup>`.trim()}></CodeBlock>
+        <CodeBlock language="js" code={`let storeValue = writable('a');`}></CodeBlock>
+        <CodeBlock language="html" code={`
+<TabGroup selected={storeValue} justify="justify-center" highlight="border-accent-500" color="text-accent-500">
+    <Tab value="a">Tab A</Tab>
+    <Tab value="b">Tab B</Tab>
+    <Tab value="c">Tab C</Tab>
+</TabGroup>
+<div>
+    {#if $storeTwo === 'a'}<section>Content A</section>{/if}
+    {#if $storeTwo === 'b'}<section>Content B</section>{/if}
+    {#if $storeTwo === 'c'}<section>Content C</section>{/if}
+</div>
+        `.trim()}></CodeBlock>
     </section>
 
     <!-- Properties -->
 	<section class="space-y-4">
 		<h2>Properties</h2>
-		<Table source="{tableProps}"></Table>
+        <h4>Tab Group</h4>
+		<Table source="{tablePropsGroup}"></Table>
+        <h4>Tab</h4>
+		<Table source="{tablePropsItem}"></Table>
 	</section>
 	
 	<!-- Slots -->
 	<section class="space-y-4">
 		<h2>Slots</h2>
+        <h4>Tab</h4>
 		<Table source="{tableSlots}"></Table>
 	</section>
     

<script lang="ts">
	import { page } from '$app/stores';
	import { writable, type Writable } from 'svelte/store';
	import { afterNavigate } from '$app/navigation';

	import Drawer from '$lib/Drawer/Drawer.svelte';
	import LightSwitch from '$lib/LightSwitch/LightSwitch.svelte';
	import Divider from '$lib/Divider/Divider.svelte';
	import List from '$lib/List/List.svelte';
	import ListItem from '$lib/List/ListItem.svelte';
	import Button from '$lib/Button/Button.svelte';
	import Badge from '$lib/Badge/Badge.svelte';
	import { Apollo, BlueNight, Emerald, GreenFall, Noir, NoirLight, Rustic, Summer84, XPro } from '$lib/Filters/filter';
	
	// Import CSS
	import 'highlight.js/styles/github-dark.css'; // Highlight.js
	import '../theme-bb.css'; // bb|st
	import '../app.css';

	const currentPageStore: Writable<string> = writable($page.url.pathname);
	const drawer: Writable<boolean> = writable(false);
	const navigation: any = [
        {
            title: 'Docs',
            list: [
                {href: '/', label: 'Get Started'},
                {href: '/docs/tailwind', label: 'Tailwind'},
                {href: '/docs/themes', label: 'Themes'},
            ],
        },
        {
            title: 'Components',
            list: [
                {href: '/components/alerts', label: 'Alerts'},
                {href: '/components/avatars', label: 'Avatars'},
				{href: '/components/badges', label: 'Badges'},
                {href: '/components/breadcrumbs', label: 'Breadcrumb'},
                {href: '/components/buttons', label: 'Buttons'},
                {href: '/components/cards', label: 'Cards'},
                {href: '/components/conic-gradients', label: 'Conic Gradients'},
                {href: '/components/dividers', label: 'Dividers'},
                {href: '/components/drawers', label: 'Drawers'},
                {href: '/components/gradient-headings', label: 'Gradient Heading'},
                {href: '/components/lightswitches', label: 'Lightswitch'},
                {href: '/components/lists', label: 'Lists'},
                {href: '/components/logo-clouds', label: 'Logo Clouds'},
                {href: '/components/progress-bars', label: 'Progress Bars'},
                {href: '/components/progress-radials', label: 'Progress Radial'},
                {href: '/components/radio-groups', label: 'Radio Groups'},
<<<<<<< HEAD
				{href: '/components/slide-toggles', label: 'Slide Toggles'},
=======
				{href: '/components/range-sliders', label: 'Range Sliders'},
>>>>>>> 6109eb9d
            ],
        },
        {
            title: 'Utilities',
            list: [
                {href: '/utilities/filters', label: 'Filters', badge: 'Beta'},
            ],
        }
    ];

	// Drawer
	const drawerOpen = () => { drawer.set(true); }
	const drawerClose = () => { drawer.set(false); }

	afterNavigate(() => {
		// Scroll to top
		document.querySelector('#main').scrollTop = 0;
		// Update active drawer selection
		currentPageStore.set($page.url.pathname);
	});
</script>

<!-- <svelte:window bind:scrollY={y}/> -->
<svelte:head>
	<title>Skeleton Documentation</title>
</svelte:head>

<!-- Filter SVG Components -->
<Apollo />
<BlueNight />
<Emerald />
<GreenFall />
<Noir />
<NoirLight />
<Rustic />
<Summer84 />
<XPro />

<!-- Page Layout -->
<div class="flex flex-row">

	<!-- Drawer -->
	<Drawer visible={drawer} fixed>
		<!-- Header -->
		<svelte:fragment slot="header">
			<div class="flex justify-between items-center p-4">
				<a href="/"><h1 class="text-[26px] uppercase">Skeleton</h1></a>
				<nav class="flex justify-between items-center space-x-6">
					<!-- Github -->
					<a href="https://github.com/Brain-Bones/skeleton" target="_blank" class="fill-surface-500">
						<svg xmlns="http://www.w3.org/2000/svg" x="0px" y="0px" width="20" height="20" viewBox="0 0 496 512"><path d="M165.9 397.4c0 2-2.3 3.6-5.2 3.6-3.3.3-5.6-1.3-5.6-3.6 0-2 2.3-3.6 5.2-3.6 3-.3 5.6 1.3 5.6 3.6zm-31.1-4.5c-.7 2 1.3 4.3 4.3 4.9 2.6 1 5.6 0 6.2-2s-1.3-4.3-4.3-5.2c-2.6-.7-5.5.3-6.2 2.3zm44.2-1.7c-2.9.7-4.9 2.6-4.6 4.9.3 2 2.9 3.3 5.9 2.6 2.9-.7 4.9-2.6 4.6-4.6-.3-1.9-3-3.2-5.9-2.9zM244.8 8C106.1 8 0 113.3 0 252c0 110.9 69.8 205.8 169.5 239.2 12.8 2.3 17.3-5.6 17.3-12.1 0-6.2-.3-40.4-.3-61.4 0 0-70 15-84.7-29.8 0 0-11.4-29.1-27.8-36.6 0 0-22.9-15.7 1.6-15.4 0 0 24.9 2 38.6 25.8 21.9 38.6 58.6 27.5 72.9 20.9 2.3-16 8.8-27.1 16-33.7-55.9-6.2-112.3-14.3-112.3-110.5 0-27.5 7.6-41.3 23.6-58.9-2.6-6.5-11.1-33.3 2.6-67.9 20.9-6.5 69 27 69 27 20-5.6 41.5-8.5 62.8-8.5s42.8 2.9 62.8 8.5c0 0 48.1-33.6 69-27 13.7 34.7 5.2 61.4 2.6 67.9 16 17.7 25.8 31.5 25.8 58.9 0 96.5-58.9 104.2-114.8 110.5 9.2 7.9 17 22.9 17 46.4 0 33.7-.3 75.4-.3 83.6 0 6.5 4.6 14.4 17.3 12.1C428.2 457.8 496 362.9 496 252 496 113.3 383.5 8 244.8 8zM97.2 352.9c-1.3 1-1 3.3.7 5.2 1.6 1.6 3.9 2.3 5.2 1 1.3-1 1-3.3-.7-5.2-1.6-1.6-3.9-2.3-5.2-1zm-10.8-8.1c-.7 1.3.3 2.9 2.3 3.9 1.6 1 3.6.7 4.3-.7.7-1.3-.3-2.9-2.3-3.9-2-.6-3.6-.3-4.3.7zm32.4 35.6c-1.6 1.3-1 4.3 1.3 6.2 2.3 2.3 5.2 2.6 6.5 1 1.3-1.3.7-4.3-1.3-6.2-2.2-2.3-5.2-2.6-6.5-1zm-11.4-14.7c-1.6 1-1.6 3.6 0 5.9 1.6 2.3 4.3 3.3 5.6 2.3 1.6-1.3 1.6-3.9 0-6.2-1.4-2.3-4-3.3-5.6-2z"/></svg>
					</a>
					<!-- Light Switch -->
					<LightSwitch origin="origin-top-right" align="right-0" />
				</nav>
			</div>
			<Divider />
		</svelte:fragment>
		<!-- Main -->
		<svelte:fragment slot="main">
			<!-- Navigation -->
			<div class="space-y-6 mb-10">
			{#each navigation as {title,list}, i }
				<p class="text-sm text-primary-500 m-4">{title}</p>
				<List role="nav" selected={currentPageStore}>
					{#each list as {href,label, badge} }
					<ListItem {href} value={href} on:click={drawerClose}>
						<div class="flex justify-between">
							<span>{label}</span>
							{#if badge}<Badge background="bg-surface-500">{badge}</Badge>{/if}
						</div>
					</ListItem>
					{/each}
				</List>
				{#if i+1 < navigation.length}<Divider />{/if}
			{/each}
			</div>
		</svelte:fragment>
		<!-- Footer -->
		<svelte:fragment slot="footer">
			<Divider class="opacity-30" />
			<a href="https://www.brainandbonesllc.com/" target="_blank" class="block opacity-50 text-xs p-4">Brain & Bones</a>
		</svelte:fragment>
	</Drawer>

    <!-- Main -->
    <main id="main" class="w-screen h-screen overflow-y-auto p-8">

		<div class="container mx-auto">

			<!-- Hamburger Menu -->
			<header class="lg:hidden flex items-center mb-8 space-x-4">
				<Button variant="minimal" on:click={drawerOpen}>
					<svg class="fill-black dark:fill-white" viewBox="0 0 100 60" width="24" height="24">
						<rect width="100" height="10"></rect>
						<rect y="30" width="100" height="10"></rect>
						<rect y="60" width="100" height="10"></rect>
					</svg>
				</Button>
				<p>Menu</p>
			</header>

			<!-- Page Slot -->
			<slot />

		</div>

    </main>

</div><|MERGE_RESOLUTION|>--- conflicted
+++ resolved
@@ -33,7 +33,7 @@
             list: [
                 {href: '/components/alerts', label: 'Alerts'},
                 {href: '/components/avatars', label: 'Avatars'},
-				{href: '/components/badges', label: 'Badges'},
+				        {href: '/components/badges', label: 'Badges'},
                 {href: '/components/breadcrumbs', label: 'Breadcrumb'},
                 {href: '/components/buttons', label: 'Buttons'},
                 {href: '/components/cards', label: 'Cards'},
@@ -47,11 +47,8 @@
                 {href: '/components/progress-bars', label: 'Progress Bars'},
                 {href: '/components/progress-radials', label: 'Progress Radial'},
                 {href: '/components/radio-groups', label: 'Radio Groups'},
-<<<<<<< HEAD
-				{href: '/components/slide-toggles', label: 'Slide Toggles'},
-=======
-				{href: '/components/range-sliders', label: 'Range Sliders'},
->>>>>>> 6109eb9d
+                {href: '/components/range-sliders', label: 'Range Sliders'},
+                {href: '/components/slide-toggles', label: 'Slide Toggles'},
             ],
         },
         {

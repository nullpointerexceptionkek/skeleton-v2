<script lang="ts">
	import { page } from '$app/stores';
	import { browser } from '$app/env';
	import { onMount, afterUpdate } from 'svelte';
	
	import '../theme-bb.css'; // bb|st
	import '../app.css';
	
	import Divider from '$lib/Divider/Divider.svelte';

	let navDocs: any[] = [
		{href: '/', label: 'Get Started'},
		{href: '/docs/themes', label: 'Themes'},
	]
	let navComponents: any[] = [
		{href: '/cards', label: 'Cards'},
		{href: '/buttons', label: 'Buttons'},
		{href: '/dividers', label: 'Dividers'},
		{href: '/logo-clouds', label: 'Logo Clouds'},
		{href: '/avatars', label: 'Avatars'},
<<<<<<< HEAD
		{href: '/breadcrumbs', label: 'Breadcrumb'}
=======
		{href: '/code-blocks', label: 'Code Blocks'}
>>>>>>> 66bdfde1
	].sort((a, b) => (a.label > b.label) ? 1 : -1);
	let darkMode: boolean;

	// Handle Light/Dark Mode
	$: if (browser) {
		darkMode = ('theme' in localStorage) && localStorage.getItem('theme') === 'dark';
		document.documentElement.classList.toggle('dark', darkMode);
	}
	function toggleDisplayMode(): void {
		darkMode = !darkMode;
		if (browser) { localStorage.setItem('theme', darkMode ? 'dark' : 'light'); }
	}

	// https://highlightjs.org/
    import hljs from 'highlight.js';
	import 'highlight.js/styles/github-dark.css';
	onMount(hljs.highlightAll);
	afterUpdate(hljs.highlightAll);
</script>

<svelte:head>
	<title>Skeleton Documentation</title>
</svelte:head>

<!-- Page Layout -->
<div class="flex flex-row">

    <!-- NavBar -->
    <section class="basis-1/4 border-r border-surface-200 bg-surface-50/75 dark:bg-surface-900/75 h-screen overflow-auto dark:border-surface-800">

		<!-- Header -->
        <header class="flex justify-between items-center py-6 px-8">
			<h2>Skeleton</h2>
			<nav class="flex justify-between items-center space-x-4">
				<button on:click="{toggleDisplayMode}" class="fill-primary-500">
					<svg xmlns="http://www.w3.org/2000/svg" x="0px" y="0px" width="24" height="24" viewBox="0 0 512 512"><path d="M332.3 426.4c-93.13 17.75-178.5-53.63-178.5-147.6c0-54.25 29-104 76-130.9c7.375-4.125 5.45-15.12-2.8-16.62C108.7 109.4 0 200 0 320c0 106 85.76 192 191.8 192c59.25 0 113.2-26.79 148.9-71.04C346.1 434.5 340.3 424.8 332.3 426.4zM288 63.1l12.42 29.78c.6094 1.225 2.211 2.219 3.578 2.219s2.967-.9941 3.576-2.219l12.42-29.78l29.79-12.42C351 50.97 352 49.36 352 47.1c0-1.365-.9922-2.967-2.211-3.576l-29.79-12.42l-12.42-29.79c-.6094-1.227-2.209-2.217-3.576-2.217s-2.969 .9902-3.578 2.217l-12.42 29.79L258.2 44.42c-1.217 .6094-2.209 2.211-2.209 3.576c0 1.359 .9922 2.971 2.209 3.58L288 63.1zM507.6 216.9L448 192l-24.88-59.63C421.8 129.8 419 127.1 416 127.1s-5.75 1.75-7.125 4.375L384 192l-59.63 24.88C321.8 218.3 320 221 320 224s1.75 5.75 4.375 7.125L384 256l24.88 59.63C410.3 318.3 413 320 416 320s5.75-1.75 7.125-4.375L448 256l59.63-24.88C510.3 229.8 512 227 512 224S510.3 218.3 507.6 216.9z"/></svg>
				</button>
				<a href="https://github.com/Brain-Bones/skeleton" target="_blank" class="fill-primary-500">
					<svg xmlns="http://www.w3.org/2000/svg" x="0px" y="0px" width="24" height="24" viewBox="0 0 496 512"><path d="M165.9 397.4c0 2-2.3 3.6-5.2 3.6-3.3.3-5.6-1.3-5.6-3.6 0-2 2.3-3.6 5.2-3.6 3-.3 5.6 1.3 5.6 3.6zm-31.1-4.5c-.7 2 1.3 4.3 4.3 4.9 2.6 1 5.6 0 6.2-2s-1.3-4.3-4.3-5.2c-2.6-.7-5.5.3-6.2 2.3zm44.2-1.7c-2.9.7-4.9 2.6-4.6 4.9.3 2 2.9 3.3 5.9 2.6 2.9-.7 4.9-2.6 4.6-4.6-.3-1.9-3-3.2-5.9-2.9zM244.8 8C106.1 8 0 113.3 0 252c0 110.9 69.8 205.8 169.5 239.2 12.8 2.3 17.3-5.6 17.3-12.1 0-6.2-.3-40.4-.3-61.4 0 0-70 15-84.7-29.8 0 0-11.4-29.1-27.8-36.6 0 0-22.9-15.7 1.6-15.4 0 0 24.9 2 38.6 25.8 21.9 38.6 58.6 27.5 72.9 20.9 2.3-16 8.8-27.1 16-33.7-55.9-6.2-112.3-14.3-112.3-110.5 0-27.5 7.6-41.3 23.6-58.9-2.6-6.5-11.1-33.3 2.6-67.9 20.9-6.5 69 27 69 27 20-5.6 41.5-8.5 62.8-8.5s42.8 2.9 62.8 8.5c0 0 48.1-33.6 69-27 13.7 34.7 5.2 61.4 2.6 67.9 16 17.7 25.8 31.5 25.8 58.9 0 96.5-58.9 104.2-114.8 110.5 9.2 7.9 17 22.9 17 46.4 0 33.7-.3 75.4-.3 83.6 0 6.5 4.6 14.4 17.3 12.1C428.2 457.8 496 362.9 496 252 496 113.3 383.5 8 244.8 8zM97.2 352.9c-1.3 1-1 3.3.7 5.2 1.6 1.6 3.9 2.3 5.2 1 1.3-1 1-3.3-.7-5.2-1.6-1.6-3.9-2.3-5.2-1zm-10.8-8.1c-.7 1.3.3 2.9 2.3 3.9 1.6 1 3.6.7 4.3-.7.7-1.3-.3-2.9-2.3-3.9-2-.6-3.6-.3-4.3.7zm32.4 35.6c-1.6 1.3-1 4.3 1.3 6.2 2.3 2.3 5.2 2.6 6.5 1 1.3-1.3.7-4.3-1.3-6.2-2.2-2.3-5.2-2.6-6.5-1zm-11.4-14.7c-1.6 1-1.6 3.6 0 5.9 1.6 2.3 4.3 3.3 5.6 2.3 1.6-1.3 1.6-3.9 0-6.2-1.4-2.3-4-3.3-5.6-2z"/></svg>
				</a>
			</nav>
		</header>

		<Divider class="mb-8" />

		<!-- Docs -->
		<h3 class="text-sm text-primary-500 mx-8 mb-4">Docs</h3>
        <nav>
			{#each navDocs as {href,label} }
			<a {href} class="block text-base px-8 py-4 hover:underline-offset-1 class" class:active={$page.url.pathname == href}>{label}</a>
			{/each}
        </nav>

		<Divider class="my-8" />

		<!-- Components -->
		<h3 class="text-sm text-primary-500 mx-8 mb-4">Components</h3>
        <nav>
			{#each navComponents as {href,label} }
			<a {href} class="block text-base px-8 py-4 hover:underline-offset-1 class" class:active={$page.url.pathname == href}>{label}</a>
			{/each}
        </nav>

    </section>

    <!-- Content -->
    <section id="page" class="container mx-auto basis-3/4 p-8 h-screen overflow-auto">
        <slot />
    </section>

</div>

<style lang="postcss">
	.active {@apply bg-primary-600;}
</style><|MERGE_RESOLUTION|>--- conflicted
+++ resolved
@@ -18,11 +18,8 @@
 		{href: '/dividers', label: 'Dividers'},
 		{href: '/logo-clouds', label: 'Logo Clouds'},
 		{href: '/avatars', label: 'Avatars'},
-<<<<<<< HEAD
 		{href: '/breadcrumbs', label: 'Breadcrumb'}
-=======
 		{href: '/code-blocks', label: 'Code Blocks'}
->>>>>>> 66bdfde1
 	].sort((a, b) => (a.label > b.label) ? 1 : -1);
 	let darkMode: boolean;
 

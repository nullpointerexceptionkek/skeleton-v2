<script lang="ts">
	import { page } from '$app/stores';
	import { browser } from '$app/env';
	import { onMount, afterUpdate } from 'svelte';
	
	import '../theme-bb.css'; // bb|st
	import '../app.css';
	
	import Divider from '$lib/Divider/Divider.svelte';

	let navDocs: any[] = [
		{href: '/', label: 'Get Started'},
		{href: '/docs/themes', label: 'Themes'},
	]
	let navComponents: any[] = [
		{href: '/cards', label: 'Cards'},
		{href: '/buttons', label: 'Buttons'},
		{href: '/dividers', label: 'Dividers'},
		{href: '/logo-clouds', label: 'Logo Clouds'},
		{href: '/avatars', label: 'Avatars'},
<<<<<<< HEAD
		{href: '/gradientheadings', label: 'Gradient Heading'}
=======
		{href: '/breadcrumbs', label: 'Breadcrumb'}
		{href: '/code-blocks', label: 'Code Blocks'}
>>>>>>> fff8175e
	].sort((a, b) => (a.label > b.label) ? 1 : -1);
	let darkMode: boolean;

	// Handle Light/Dark Mode
	$: if (browser) {
		darkMode = ('theme' in localStorage) && localStorage.getItem('theme') === 'dark';
		document.documentElement.classList.toggle('dark', darkMode);
	}
	function toggleDisplayMode(): void {
		darkMode = !darkMode;
		if (browser) { localStorage.setItem('theme', darkMode ? 'dark' : 'light'); }
	}

	// https://highlightjs.org/
    import hljs from 'highlight.js';
	import 'highlight.js/styles/github-dark.css';
	onMount(hljs.highlightAll);
	afterUpdate(hljs.highlightAll);
</script>

<svelte:head>
	<title>Skeleton Documentation</title>
</svelte:head>

<!-- Page Layout -->
<div class="flex flex-row">

    <!-- NavBar -->
    <section class="basis-1/4 border-r border-surface-200 bg-surface-50/75 dark:bg-surface-900/75 h-screen overflow-auto dark:border-surface-800">

		<!-- Header -->
        <header class="flex justify-between items-center py-6 px-8">
			<h2>Skeleton</h2>
			<nav class="flex justify-between items-center space-x-4">
				<button on:click="{toggleDisplayMode}" class="fill-primary-500">
					<svg xmlns="http://www.w3.org/2000/svg" x="0px" y="0px" width="24" height="24" viewBox="0 0 512 512"><path d="M332.3 426.4c-93.13 17.75-178.5-53.63-178.5-147.6c0-54.25 29-104 76-130.9c7.375-4.125 5.45-15.12-2.8-16.62C108.7 109.4 0 200 0 320c0 106 85.76 192 191.8 192c59.25 0 113.2-26.79 148.9-71.04C346.1 434.5 340.3 424.8 332.3 426.4zM288 63.1l12.42 29.78c.6094 1.225 2.211 2.219 3.578 2.219s2.967-.9941 3.576-2.219l12.42-29.78l29.79-12.42C351 50.97 352 49.36 352 47.1c0-1.365-.9922-2.967-2.211-3.576l-29.79-12.42l-12.42-29.79c-.6094-1.227-2.209-2.217-3.576-2.217s-2.969 .9902-3.578 2.217l-12.42 29.79L258.2 44.42c-1.217 .6094-2.209 2.211-2.209 3.576c0 1.359 .9922 2.971 2.209 3.58L288 63.1zM507.6 216.9L448 192l-24.88-59.63C421.8 129.8 419 127.1 416 127.1s-5.75 1.75-7.125 4.375L384 192l-59.63 24.88C321.8 218.3 320 221 320 224s1.75 5.75 4.375 7.125L384 256l24.88 59.63C410.3 318.3 413 320 416 320s5.75-1.75 7.125-4.375L448 256l59.63-24.88C510.3 229.8 512 227 512 224S510.3 218.3 507.6 216.9z"/></svg>
				</button>
				<a href="https://github.com/Brain-Bones/skeleton" target="_blank" class="fill-primary-500">
					<svg xmlns="http://www.w3.org/2000/svg" x="0px" y="0px" width="24" height="24" viewBox="0 0 496 512"><path d="M165.9 397.4c0 2-2.3 3.6-5.2 3.6-3.3.3-5.6-1.3-5.6-3.6 0-2 2.3-3.6 5.2-3.6 3-.3 5.6 1.3 5.6 3.6zm-31.1-4.5c-.7 2 1.3 4.3 4.3 4.9 2.6 1 5.6 0 6.2-2s-1.3-4.3-4.3-5.2c-2.6-.7-5.5.3-6.2 2.3zm44.2-1.7c-2.9.7-4.9 2.6-4.6 4.9.3 2 2.9 3.3 5.9 2.6 2.9-.7 4.9-2.6 4.6-4.6-.3-1.9-3-3.2-5.9-2.9zM244.8 8C106.1 8 0 113.3 0 252c0 110.9 69.8 205.8 169.5 239.2 12.8 2.3 17.3-5.6 17.3-12.1 0-6.2-.3-40.4-.3-61.4 0 0-70 15-84.7-29.8 0 0-11.4-29.1-27.8-36.6 0 0-22.9-15.7 1.6-15.4 0 0 24.9 2 38.6 25.8 21.9 38.6 58.6 27.5 72.9 20.9 2.3-16 8.8-27.1 16-33.7-55.9-6.2-112.3-14.3-112.3-110.5 0-27.5 7.6-41.3 23.6-58.9-2.6-6.5-11.1-33.3 2.6-67.9 20.9-6.5 69 27 69 27 20-5.6 41.5-8.5 62.8-8.5s42.8 2.9 62.8 8.5c0 0 48.1-33.6 69-27 13.7 34.7 5.2 61.4 2.6 67.9 16 17.7 25.8 31.5 25.8 58.9 0 96.5-58.9 104.2-114.8 110.5 9.2 7.9 17 22.9 17 46.4 0 33.7-.3 75.4-.3 83.6 0 6.5 4.6 14.4 17.3 12.1C428.2 457.8 496 362.9 496 252 496 113.3 383.5 8 244.8 8zM97.2 352.9c-1.3 1-1 3.3.7 5.2 1.6 1.6 3.9 2.3 5.2 1 1.3-1 1-3.3-.7-5.2-1.6-1.6-3.9-2.3-5.2-1zm-10.8-8.1c-.7 1.3.3 2.9 2.3 3.9 1.6 1 3.6.7 4.3-.7.7-1.3-.3-2.9-2.3-3.9-2-.6-3.6-.3-4.3.7zm32.4 35.6c-1.6 1.3-1 4.3 1.3 6.2 2.3 2.3 5.2 2.6 6.5 1 1.3-1.3.7-4.3-1.3-6.2-2.2-2.3-5.2-2.6-6.5-1zm-11.4-14.7c-1.6 1-1.6 3.6 0 5.9 1.6 2.3 4.3 3.3 5.6 2.3 1.6-1.3 1.6-3.9 0-6.2-1.4-2.3-4-3.3-5.6-2z"/></svg>
				</a>
			</nav>
		</header>

		<Divider class="mb-8" />

		<!-- Docs -->
		<h3 class="text-sm text-primary-500 mx-8 mb-4">Docs</h3>
        <nav>
			{#each navDocs as {href,label} }
			<a {href} class="block text-base px-8 py-4 hover:underline-offset-1 class" class:active={$page.url.pathname == href}>{label}</a>
			{/each}
        </nav>

		<Divider class="my-8" />

		<!-- Components -->
		<h3 class="text-sm text-primary-500 mx-8 mb-4">Components</h3>
        <nav>
			{#each navComponents as {href,label} }
			<a {href} class="block text-base px-8 py-4 hover:underline-offset-1 class" class:active={$page.url.pathname == href}>{label}</a>
			{/each}
        </nav>

    </section>

    <!-- Content -->
    <section id="page" class="container mx-auto basis-3/4 p-8 h-screen overflow-auto">
        <slot />
    </section>

</div>

<style lang="postcss">
	.active {@apply bg-primary-600;}
</style><|MERGE_RESOLUTION|>--- conflicted
+++ resolved
@@ -18,12 +18,9 @@
 		{href: '/dividers', label: 'Dividers'},
 		{href: '/logo-clouds', label: 'Logo Clouds'},
 		{href: '/avatars', label: 'Avatars'},
-<<<<<<< HEAD
-		{href: '/gradientheadings', label: 'Gradient Heading'}
-=======
-		{href: '/breadcrumbs', label: 'Breadcrumb'}
-		{href: '/code-blocks', label: 'Code Blocks'}
->>>>>>> fff8175e
+		{href: '/gradientheadings', label: 'Gradient Heading'},
+		{href: '/breadcrumbs', label: 'Breadcrumb'},
+		{href: '/code-blocks', label: 'Code Blocks'},
 	].sort((a, b) => (a.label > b.label) ? 1 : -1);
 	let darkMode: boolean;
 

--- conflicted
+++ resolved
@@ -15,39 +15,6 @@
 	import '../theme-bb.css'; // bb|st
 	import '../app.css';
 
-<<<<<<< HEAD
-	// Navigation
-	let navDocs: any[] = [
-		{href: '/', label: 'Get Started'},
-		{href: '/docs/themes', label: 'Themes'},
-	]
-	let navComponents: any[] = [
-		{href: '/components/cards', label: 'Cards'},
-		{href: '/components/buttons', label: 'Buttons'},
-		{href: '/components/dividers', label: 'Dividers'},
-		{href: '/components/logo-clouds', label: 'Logo Clouds'},
-		{href: '/components/avatars', label: 'Avatars'},
-		{href: '/components/gradient-headings', label: 'Gradient Heading'},
-		{href: '/components/breadcrumbs', label: 'Breadcrumb'},
-		{href: '/components/progress-bars', label: 'Progress Bars'},
-		{href: '/components/radio-groups', label: 'Radio Groups'},
-		{href: '/components/alerts', label: 'Alerts'},
-	].sort((a, b) => (a.label > b.label) ? 1 : -1);
-	let navUtilities: any[] = [
-		{href: '/utilities/filters', label: 'Filters (beta)'},
-	].sort((a, b) => (a.label > b.label) ? 1 : -1);
-	
-	// Handle Light/Dark Mode
-	let darkMode: boolean;
-	$: if (browser) {
-		darkMode = ('theme' in localStorage) && localStorage.getItem('theme') === 'dark';
-		document.documentElement.classList.toggle('dark', darkMode);
-	}
-	function toggleDisplayMode(): void {
-		darkMode = !darkMode;
-		if (browser) { localStorage.setItem('theme', darkMode ? 'dark' : 'light'); }
-	}
-=======
 	const currentPageStore: Writable<string> = writable($page.url.pathname);
 	const drawer: Writable<boolean> = writable(false);
 	const navigation: any = [
@@ -61,6 +28,7 @@
         {
             title: 'Components',
             list: [
+                {href: '/components/alerts', label: 'Alerts'},
                 {href: '/components/avatars', label: 'Avatars'},
                 {href: '/components/breadcrumbs', label: 'Breadcrumb'},
                 {href: '/components/buttons', label: 'Buttons'},
@@ -86,7 +54,6 @@
 	// Drawer
 	const drawerOpen = () => { drawer.set(true); }
 	const drawerClose = () => { drawer.set(false); }
->>>>>>> 6d8ca99c
 </script>
 
 <!-- <svelte:window bind:scrollY={y}/> -->

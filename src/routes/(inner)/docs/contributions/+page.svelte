<script lang="ts">
	import { DataTable, Divider } from '@brainandbones/skeleton';
	import CodeBlock from '$lib/utilities/CodeBlock/CodeBlock.svelte';

	const tableBranches: any = {
		headings: ['Branch', 'PRs Allowed', 'Description'],
		source: [
			['<code>master</code>', 'No', 'Represents the mainline production branch. Pull requests sent to this branch will be rejected.'],
			['<code>dev</code>', 'Yes', 'When submitting a pull request, please <u>target this branch</u>. PRs to other branches will be rejected.']
		]
	};
	const tableBranchConventions: any = {
		headings: ['Prefix', 'Description'],
		source: [
			['<code>docs/*</code>', 'Updates to the documentation pages or text copy.'],
			['<code>feat/*</code>', 'New features, components, or far-reaching updates.'],
			['<code>chore/*</code>', 'Simple and localized updates.'],
			['<code>bugfix/*</code>', 'Commits that address or fix issues.'],
			['<code>tests/*</code>', 'New or improved test cases.']
		]
	};
	const tableProjectStructure: any = {
		headings: ['Path', 'Description'],
		source: [
			['<code>/src/lib</code>', 'Houses all functional components, actions, and other utilities that will be distributed with the package'],
			['<code>/src/routes</code>', 'House documentation pages for the public-facing website, such as this guide.']
		]
	};
</script>

<div class="space-y-8">
	<!-- Header -->
	<header class="space-y-4">
		<h1>Contributions</h1>
		<p>Thank you for your interest in contributing to Skeleton. We ask that you please review this document in full before submitting your first pull request.</p>
	</header>

	<Divider />

	<!-- How to Contribute -->
	<section class="space-y-4">
		<h2>How to Contribute</h2>
		<ul class="list-disc list-inside">
			<li>
				Pull requests are always welcome. Read this full guide, <a href="https://github.com/Brain-Bones/skeleton/issues" target="_blank">create or pick an issue</a>, stake your claim, and start
				helping!
			</li>
			<li>
				Let Skeleton contributors know what you would like to see added. See the <a href="https://github.com/Brain-Bones/skeleton/wiki/%F0%9F%9B%A3%EF%B8%8F-The-Skeleton-Roadmap" target="_blank"
					>roadmap</a
				>
				and and review the current <a href="https://github.com/Brain-Bones/skeleton/discussions/79" target="_blank">discussion thread</a>.
			</li>
			<li>Help improve documentation. Send a pull request to fix typos, grammar issues, as well as correct outdated or incorrect information.</li>
			<li>Spread the word. Send Skeleton to your fellow developers or share on social media. This helps a lot more than you think!</li>
		</ul>
	</section>

	<Divider />

	<!-- Roadmap -->
	<section class="space-y-4">
		<h2>
			Workflow
			<sup class="badge bg-warning-500 -translate-y-2">Important</sup>
		</h2>
		<p>Avoid commits and PRs without prior discussion. Open-source is most successful when we all work together.</p>
		<ol class="list-decimal list-inside">
			<li>
				<a href="https://github.com/Brain-Bones/skeleton/issues" target="_blank">Select an issue</a>
				or
				<a href="https://github.com/Brain-Bones/skeleton/wiki/%F0%9F%9B%A3%EF%B8%8F-The-Skeleton-Roadmap-(proposal)" target="_blank">roadmap task</a> you wish to make a contribution to.
			</li>
			<li>
				Leave a comment, join the <a href="https://github.com/Brain-Bones/skeleton/discussions/79" target="_blank">roadmap discussion</a>, or notify other contributors on Discord.
			</li>
			<li>Review with other contributors to define the requirements before you begin. (This is critical!)</li>
			<li>Create a feature branch against the <code>dev</code> branch using the branch naming conventions defined below.</li>
			<li>Make your changes, then run automated tests to ensure no regressions were introduced.</li>
			<li>When ready, submit a pull request to begin the code review process.</li>
			<li>If your PR meets all requirements it will be merged!</li>
		</ol>
		<p>
			The overwhelming majority of rejected pull requests come from submissions without prior discussion, do not meet the requirements for a feature, or otherwise conflict with ongoing efforts. To
			avoid rejection, be a team player, don't try to be a hero!
		</p>
	</section>

	<Divider />

	<!-- Pull Requests -->
	<section class="space-y-4">
		<h2>Pull Requests</h2>
		<p>
			Per common courtesy, please reach out to contributors before you start work on new features. If you're interested in creating a new feature, create a ticket on <a
				href="https://github.com/Brain-Bones/skeleton/issues"
				target="_blank">GitHub Issues</a
			>. This allows for open discourse and may help prevent redundant work. This includes but is not limited to: creating new components, adding new utilities, or notable alterations to existing
			work.
		</p>
		<h4>Git Branches</h4>
		<DataTable headings={tableBranches.headings} source={tableBranches.source} />
		<h4>Branch Naming Conventions</h4>
		<p>The wildcards (*) below should contain a short and semantic description (ex: feature/new-component-name).</p>
		<DataTable headings={tableBranchConventions.headings} source={tableBranchConventions.source} />
	</section>

	<Divider />

	<!-- Dependencies -->
	<section class="space-y-4">
		<h2>Dependencies</h2>
		<p>
			Skeleton aims to keep dependencies as lean as possible. Please be leery of introducing more. If you have a valid reason to add one, please discuss with core contributors before proceeding. This
			can help avoid conflicts and greatly benefits end users!
		</p>
	</section>

	<Divider />

	<!-- Conventions -->
	<section class="space-y-4">
		<h2>Project Structure</h2>
		<DataTable headings={tableProjectStructure.headings} source={tableProjectStructure.source} />
		<h4>Component Naming Conventions</h4>
		<ul class="list-disc list-inside">
			<li>
				Components and their wrapping directory should be singular and title-case (ex: <code>/lib/LightSwitch/LightSwitch.svelte</code>)
			</li>
			<li>
				Component tests should match the component naming convention, suffixed with <code>'*.test.ts`</code>
				(ex: <code>LightSwitch.test.ts</code>)
			</li>
			<li>
				Documentation pages represent a URL and should be plural, all lowercase, and separated by dashes (ex: <code>/routes/components/radio-groups/+page.svelte</code>)
			</li>
			<li>
				Documentation anchor labels should be capitalized and and plural form (ex: <code>Radio Groups</code>)
			</li>
		</ul>
	</section>

	<Divider />

	<!-- Component -->
	<section class="space-y-4">
		<h2>Component Markup Conventions</h2>
		<p>
			Ensure any relevant events bubble via <a href="https://svelte.dev/tutorial/dom-event-forwarding" target="_blank">event forwarding</a>.
		</p>
		<CodeBlock language="html" code={`<button on:click on:mouseover>Skeleton</button>`} />
		<p>
			Follow conventions set by existing components when naming slots. These should be short, semantic, and agnostic. Avoid names that are too specific, such as <code>name="icon"</code>.
		</p>
		<CodeBlock language="html" code={`{#if $$slots.lead}<slot name="lead" />{/if}`} />
		<p>Use caution when inlining Tailwind color classes that would clash with custom themes. Consider using a prop for customization.</p>
		<CodeBlock
			language="html"
			code={`
<<<<<<< HEAD
<div class="bg-orange-500">Skeleton</div> ❌
<div class="bg-accent-500">Skeleton</div> ✅ 
        `}
=======
❌ <div class="bg-orange-500">Skeleton</div>
✅ <div class="bg-accent-500">Skeleton</div> 
        `.trim()}
>>>>>>> 48f1f3ac
		/>
		<p>
			If you need to include miscellaneous attributes that were not defined as props, use Svelte's <code>$$restProps</code>. Be careful though, this can overwrite the element's
			<code>$$props.class</code>
			attribute. To avoid this, delete the <code>class</code> key from <code>$$restProps</code>. The function provided below can handle this on both init and after any form of attribute updates.
		</p>
		<CodeBlock
			language="js"
			code={`
function prunedRestProps(): any {
    delete $$restProps.class;
    return $$restProps;
}`}
		/>
		<CodeBlock language="html" code={`<button class="... {$$props.class || ''}" {...prunedRestProps()}>Skeleton</button>`} />
	</section>

	<Divider />

	<!-- Properties -->
	<section class="space-y-4">
		<h2>Component Props</h2>
		<p>Follow these guidelines when creating or adding new component props.</p>
		<ul class="list-disc list-inside">
			<li>Each prop should be a single word, all lowercase, and semantic. Match Tailwind class naming conventions whenever possible.</li>
			<li>If you need multiple words, use camel-casing (ex: ringWidth).</li>
			<li>Color props should follow standard CSS style names (ex: <code>color</code> for text color).</li>
			<li>Avoid passing a set of styles using arrays or objects. String formats work better (ex: <code>border border-primary-500</code>).</li>
			<li>Ensure Typescript types are provided and set a relevant default values when possible.</li>
			<li>Always pass the full Tailwind class name. Tailwind does not support contructed class names.</li>
			<li>If a new prop is added, update the documentation. Otherwise users won't know about it!</li>
		</ul>
		<p>Here's a few examples:</p>
		<CodeBlock
			language="typescript"
			code={`
export let background: string = 'bg-primary-500'; // background color
export let color: string = 'text-primary-500'; // text color
export let rounded: string = 'rounded-xl'; // border radius
export let visible: boolean = false;
        `}
		/>
	</section>

	<Divider />

	<!-- Styles -->
	<section class="space-y-4">
		<h2>Component Styling</h2>
		<p>
			Skeleton utilizes a very specific paradigm for handling static and dynamic Tailwind styles for components. This is accomplished by passing Tailwind classes to the component as props, as well as
			defining base structural classes within the component's script tag. While this may feel odd at first, you'll find it works really well in execution.
		</p>
		<!-- Base Classes -->
		<h3>Base Classes</h3>
		<p>
			Any core or structural Tailwind classes can be defined as follows. Note the "c" is short for <strong>classes</strong>.
		</p>
		<CodeBlock
			language="typescript"
			code={`
let cBaseElement: string = 'bg-surface-500 p-4 rounded'; // parent element styles
let cBaseLabel: string = 'text-base'; // base label styles
        `}
		/>
		<!-- Dynamic Classes -->
		<h3>Dynamic Classes</h3>
		<p>If you expect to set one or more styles based on the current value of a property, handle this within a function as shown below.</p>
		<CodeBlock
			language="typescript"
			code={`
// Prop for outlined state
export let outlined: boolean;

// The base classes for outline styles
let cOutlined: string = '';

// Use a function to conditionally update the base classes 
function setOutlined(): void {
    cOutlined = outlined ? 'border-2 border-primary-500' : 'border-none';
}
        `}
		/>
		<p>The following allows these functions to run each time a property updates. Otherwise, the class logic will only be run once, on initialization.</p>
		<CodeBlock
			language="typescript"
			code={`
// Update on Property Change
afterUpdate(() => {
    setOutlined();
    setSomethingElse();
});
        `}
		/>
		<!-- Reactive Classes -->
		<h3>Reactive Classes</h3>
		<p>Reactive classes combine all base and dynamic classes. These are applied directly to each respective element.</p>
		<CodeBlock
			language="typescript"
			code={`
$: classesCard = \`\${cBase} \${cOutlined}\`; // parent element
$: classesLabel = \`\${cBaseLabel}\`; // child element
        `}
		/>
		<p>
			Apply the reactive classes as follows. Make sure to also include <code>$$props.classes</code> as a pass-through for additional classes. Note that the first class acts as an identifier for the element,
			which is useful for testing and DOM manipulation.
		</p>
		<CodeBlock
			language="html"
			code={`
<div class="card {classesCard} {$$props.classes||''}">
    <label class="card-label {classesLabel}">My Label</label>
</div>
        `}
		/>
		<p>Optionaly, we can use reactive classes to simply the dynamic classes example above.</p>
		<CodeBlock
			language="ts"
			code={`
export let outlined: boolean;

$: classesOutlined = outlined ? 'border-2 border-primary-500' : 'border-none';
$: classesCard = \`\${cBase} \${classesOutlined}\`;
		`}
		/>
		<p>This prevents the need for the <code>afterUpdate()</code> method.</p>
	</section>

	<Divider />

	<!-- Pitfalls -->
	<section class="space-y-4">
		<h2>Component Pitfalls</h2>
		<p>Below are a few pitfalls we've encountered when creating Skeleton. Do your best to avoid these whenever possible.</p>
		<ul class="list-disc list-inside">
			<li>
				As a best practice for Tailwind, avoid using <code>style</code> blocks and <code>@apply</code> in component files. This can increase the final stylesheet bundle size.
			</li>
			<li>Do not mix script-defined and inline Tailwind classes. Doing so can have negative impact on the readability of the code.</li>
			<li>Avoid switch-case statements to create shorthand property values (ex: sm, md, lg). This can limit prop-based customization.</li>
			<li>Keep Skeleton icon library agnostic. Embed SVGs or unicode instead. Consider using a component slot if an icon is required.</li>
		</ul>
	</section>

	<Divider />

	<!-- Documentation -->
	<section class="space-y-4">
		<h2>Documentation</h2>
		<p>
			A boilerplate template for adding new documentation pages is available under <code>/src/routes/components/(inner)/template/+page.svelte</code>.
		</p>
		<h4>Update Site Navigation</h4>
		<p>
			Open <code>/src/lib/_documentation/SkeletonNavigation/links.ts</code> and document the new links under the appropriate section. General rule of thumb is simple components go under
			<em>Components</em>, while Svelte actions and complicated features go under <em>Utilities</em>.
		</p>
		<h4>Interactive vs Static Demos</h4>
		<p>
			While interactive demos are preferred, static demos are welcome too. Just make sure to provide a variety of examples to illustrate potential use cases and showcase the feature set of the
			component. If require assistance in setting up an interactive demo, please contact any core contributor on the team. We're happy to help!
		</p>
	</section>

	<Divider />

	<!-- Code Formatting -->
	<section class="space-y-4">
		<h2>Code Linting &amp; Formatting</h2>
		<p>This is is handled via <a href="https://prettier.io/" target="_blank">Prettier</a>. To check for linting issues, run:</p>
		<CodeBlock language="console" code={`npm run lint`} />
		<p>To automatically apply formatting, run:</p>
		<CodeBlock language="console" code={`npm run format`} />
	</section>

	<Divider />

	<!-- Automated Tests -->
	<section class="space-y-4">
		<h2>Automated Tests</h2>
		<p>
			Tests are handled via <a href="https://vitest.dev/" target="_blank">Vitest</a>, which uses similar conventions and syntax to Jest. Please ensure you write and run tests before submitting a pull
			request. Bare minimum, these tests should test components with the minimum and maximum props. If you're unfamiliar with automated testing, contact a core contributor for help.
		</p>
		<CodeBlock language="console" code={`npm run test`} />
	</section>
</div><|MERGE_RESOLUTION|>--- conflicted
+++ resolved
@@ -157,15 +157,9 @@
 		<CodeBlock
 			language="html"
 			code={`
-<<<<<<< HEAD
-<div class="bg-orange-500">Skeleton</div> ❌
-<div class="bg-accent-500">Skeleton</div> ✅ 
-        `}
-=======
 ❌ <div class="bg-orange-500">Skeleton</div>
 ✅ <div class="bg-accent-500">Skeleton</div> 
         `.trim()}
->>>>>>> 48f1f3ac
 		/>
 		<p>
 			If you need to include miscellaneous attributes that were not defined as props, use Svelte's <code>$$restProps</code>. Be careful though, this can overwrite the element's

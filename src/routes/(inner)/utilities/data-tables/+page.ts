--- conflicted
+++ resolved
@@ -1,15 +1,3 @@
-<<<<<<< HEAD
-/** @type {import('./$types').PageLoad} */
-export function load() {
-	async function getPlaceholderPosts(): Promise<any> {
-		const http = await fetch('https://jsonplaceholder.typicode.com/user/1/posts');
-		const res = await http.json();
-		if (http.ok) return res;
-		throw new Error(res);
-	}
-	return getPlaceholderPosts();
-}
-=======
 import type { PageLoad } from './$types';
 
 export const load: PageLoad = async ({ fetch }) => {
@@ -27,5 +15,4 @@
 	title: string;
 	body: string;
 	userId: number;
-};
->>>>>>> f4810865
+};
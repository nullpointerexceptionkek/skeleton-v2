<script lang="ts">
	import DocsShell from '$docs/DocsShell/DocsShell.svelte';
	import { DocsFeature, type DocsShellSettings } from '$docs/DocsShell/types';

	import CodeBlock from '$lib/utilities/CodeBlock/CodeBlock.svelte';

	// @ts-ignore
	import sveldCodeBlock from '$lib/utilities/CodeBlock/CodeBlock.svelte?raw&sveld';

	// Docs Shell
	const settings: DocsShellSettings = {
		feature: DocsFeature.Utility,
		name: 'Code Blocks',
		description: 'Displays pre-formatted source code, with optional support for <a href="https://highlightjs.org/" target="_blank" rel="noreferrer">Highlight.js</a> syntax highlighting.',
		imports: ['CodeBlock'],
		stylesheets: ['highlight-js'],
		source: 'utilities/CodeBlock',
		components: [{ sveld: sveldCodeBlock }],
		dependencies: [{ label: 'Highlight.js', url: 'https://highlightjs.org/' }]
	};
<<<<<<< HEAD
	// ** TODO: feel free to flatten these into a single table of props **
	// const properties: DocsShellTable[] = [
	// 	{
	// 		label: 'Settings',
	// 		headings: ['Prop', 'Type', 'Values', 'Default', 'Description'],
	// 		source: [
	// 			[
	// 				'<code>language</code>',
	// 				'string',
	// 				'<a href="https://github.com/highlightjs/highlight.js/blob/main/SUPPORTED_LANGUAGES.md" target="_blank">Language Alias</a>',
	// 				'plaintext',
	// 				'Sets a language alias for Highlight.js syntax highlighting.'
	// 			],
	// 			[
	// 				'<code>code</code>',
	// 				'string',
	// 				'<a href="https://developer.mozilla.org/en-US/docs/Web/JavaScript/Reference/Template_literals" target="_blank">Template Literal</a>',
	// 				'-',
	// 				'Provide the code to render. Be mindful to escape as needed!'
	// 			]
	// 		]
	// 	},
	// 	{
	// 		label: 'Styling',
	// 		headings: ['Prop', 'Type', 'Default', 'Description'],
	// 		source: [
	// 			['<code>background</code>', 'string', 'bg-[#141517]', 'Provided classes to set the background color.'],
	// 			['<code>text</code>', 'string', 'text-sm', 'Provided classes to set the text size.'],
	// 			['<code>color</code>', 'string', 'text-white', 'Provided classes to set the text color.'],
	// 			['<code>rounded</code>', 'string', 'rounded-container-token', 'Provided classes to set the border radius.'],
	// 			['<code>buttonCopy</code>', 'string', 'bg-white/5 hover:bg-white/10', 'Provided classes to set the button styles.']
	// 		]
	// 	}
	// ];
=======
	const properties: DocsShellTable[] = [
		{
			label: 'Settings',
			headings: ['Prop', 'Type', 'Values', 'Default', 'Description'],
			source: [
				[
					'<code>language</code>',
					'string',
					'<a href="https://github.com/highlightjs/highlight.js/blob/main/SUPPORTED_LANGUAGES.md" target="_blank" rel="noreferrer">Language Alias</a>',
					'plaintext',
					'Sets a language alias for Highlight.js syntax highlighting.'
				],
				[
					'<code>code</code>',
					'string',
					'<a href="https://developer.mozilla.org/en-US/docs/Web/JavaScript/Reference/Template_literals" target="_blank" rel="noreferrer">Template Literal</a>',
					'-',
					'Provide the code to render. Be mindful to escape as needed!'
				]
			]
		},
		{
			label: 'Styling',
			headings: ['Prop', 'Type', 'Default', 'Description'],
			source: [
				['<code>background</code>', 'string', 'bg-[#141517]', 'Provided classes to set the background color.'],
				['<code>text</code>', 'string', 'text-sm', 'Provided classes to set the text size.'],
				['<code>color</code>', 'string', 'text-white', 'Provided classes to set the text color.'],
				['<code>rounded</code>', 'string', 'rounded-container-token', 'Provided classes to set the border radius.'],
				['<code>buttonCopy</code>', 'string', 'bg-white/5 hover:bg-white/10', 'Provided classes to set the button styles.']
			]
		}
	];
	const classes: DocsShellTable[] = [
		{
			headings: ['Selector', 'Description'],
			source: [
				['<code>.code-block</code>', 'The parent element.'],
				['<code>.code-block-header</code>', 'The header region.'],
				['<code>.code-block-language</code>', 'The language element.'],
				['<code>.code-block-btn</code>', 'The copy button element.'],
				['<code>.code-block-pre</code>', 'The preformatted element.'],
				['<code>.code-block-code</code>', 'The code element.']
			]
		}
	];
>>>>>>> da59acd2
</script>

<DocsShell {settings}>
	<!-- Slot: Sandbox -->
	<svelte:fragment slot="sandbox">
		<section class="card card-body grid grid-cols-1 gap-4">
			<CodeBlock language="html" code={`<p>Hello Skeleton<p>`} />
			<CodeBlock language="css" code={`.skeleton { color: #bada55; }`} />
			<CodeBlock language="typescript" code={`const skeleton: string = 'awesome';`} />
		</section>
	</svelte:fragment>

	<!-- Slot: Usage -->
	<svelte:fragment slot="usage">
		<section class="space-y-4">
			<h2>Install Highlight.js</h2>
			<p><a href="https://highlightjs.org/" target="_blank" rel="noreferrer">Highlight.js</a> is a required depedency to enable syntax highlighting.</p>
			<CodeBlock language="console" code={`npm install highlight.js`} />
		</section>
		<section class="space-y-4">
			<h2>Configure Your Project</h2>
			<p>Apply the following changes to your app's root component (ex: <code>/src/routes/+layout.svelte</code> for SvelteKit).</p>
			<CodeBlock language="typescript" code={`import hljs from 'highlight.js';`} />
			<p>
				Import any <a href="https://github.com/highlightjs/highlight.js/tree/main/src/styles" target="_blank" rel="noreferrer">Highlight.js CSS theme</a> of your choice. Skeleton has provided our custom
				theme near the top of this page.
			</p>
			<CodeBlock language="typescript" code={`import 'highlight.js/styles/github-dark.css';`} />
			<p>Finally, import the CodeBlock's writable store and pass a referenced to Highlight.js.</p>
			<CodeBlock language="typescript" code={`import { storeHighlightJs } from '@brainandbones/skeleton';\n\nstoreHighlightJs.set(hljs);`} />
		</section>
		<section class="space-y-4">
			<h2>Create a Code Block</h2>
			<p>
				Syntax highlighting will appear when a valid <a href="https://github.com/highlightjs/highlight.js/blob/main/SUPPORTED_LANGUAGES.md" target="_blank" rel="noreferrer">language alias</a> is
				provided to the CodeBlock's
				<code>language</code> prop.
			</p>
			<CodeBlock code={'<CodeBlock language="html" code={`<div>This is meta</div>`}></CodeBlock>'} />
		</section>
		<section class="space-y-4">
			<h2>Accessibility</h2>
			<p>
				Uses <code>pre-wrap</code> by default to support keyboard-only navigation. Be mindful of color contrast ratios when customizing the design of this component.
			</p>
		</section>
	</svelte:fragment>
</DocsShell><|MERGE_RESOLUTION|>--- conflicted
+++ resolved
@@ -18,7 +18,6 @@
 		components: [{ sveld: sveldCodeBlock }],
 		dependencies: [{ label: 'Highlight.js', url: 'https://highlightjs.org/' }]
 	};
-<<<<<<< HEAD
 	// ** TODO: feel free to flatten these into a single table of props **
 	// const properties: DocsShellTable[] = [
 	// 	{
@@ -53,54 +52,6 @@
 	// 		]
 	// 	}
 	// ];
-=======
-	const properties: DocsShellTable[] = [
-		{
-			label: 'Settings',
-			headings: ['Prop', 'Type', 'Values', 'Default', 'Description'],
-			source: [
-				[
-					'<code>language</code>',
-					'string',
-					'<a href="https://github.com/highlightjs/highlight.js/blob/main/SUPPORTED_LANGUAGES.md" target="_blank" rel="noreferrer">Language Alias</a>',
-					'plaintext',
-					'Sets a language alias for Highlight.js syntax highlighting.'
-				],
-				[
-					'<code>code</code>',
-					'string',
-					'<a href="https://developer.mozilla.org/en-US/docs/Web/JavaScript/Reference/Template_literals" target="_blank" rel="noreferrer">Template Literal</a>',
-					'-',
-					'Provide the code to render. Be mindful to escape as needed!'
-				]
-			]
-		},
-		{
-			label: 'Styling',
-			headings: ['Prop', 'Type', 'Default', 'Description'],
-			source: [
-				['<code>background</code>', 'string', 'bg-[#141517]', 'Provided classes to set the background color.'],
-				['<code>text</code>', 'string', 'text-sm', 'Provided classes to set the text size.'],
-				['<code>color</code>', 'string', 'text-white', 'Provided classes to set the text color.'],
-				['<code>rounded</code>', 'string', 'rounded-container-token', 'Provided classes to set the border radius.'],
-				['<code>buttonCopy</code>', 'string', 'bg-white/5 hover:bg-white/10', 'Provided classes to set the button styles.']
-			]
-		}
-	];
-	const classes: DocsShellTable[] = [
-		{
-			headings: ['Selector', 'Description'],
-			source: [
-				['<code>.code-block</code>', 'The parent element.'],
-				['<code>.code-block-header</code>', 'The header region.'],
-				['<code>.code-block-language</code>', 'The language element.'],
-				['<code>.code-block-btn</code>', 'The copy button element.'],
-				['<code>.code-block-pre</code>', 'The preformatted element.'],
-				['<code>.code-block-code</code>', 'The code element.']
-			]
-		}
-	];
->>>>>>> da59acd2
 </script>
 
 <DocsShell {settings}>

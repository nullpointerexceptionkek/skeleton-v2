--- conflicted
+++ resolved
@@ -43,11 +43,7 @@
 	<!-- Header -->
 	<header class="space-y-4">
 		<h1>Buttons</h1>
-<<<<<<< HEAD
-		<p>This <a href="/guides/styling">stylesheet add-on</a> provides a robust set of button styles.</p>
-=======
 		<p>Automatically included in <code>all.css</code> and <code>elements.css</code>. This <a href="/guides/styling">stylesheet</a> provides a robust set of button styles.</p>
->>>>>>> 48f1f3ac
 		<CodeBlock language="ts" code={`import '@brainandbones/skeleton/styles/buttons.css';`} />
 	</header>
 

<script lang="ts">
	import Alert from '$lib/components/Alert/Alert.svelte';
	import CodeBlock from '$lib/utilities/CodeBlock/CodeBlock.svelte';
</script>

<div class="space-y-8">
	<!-- Header -->
	<header class="space-y-4">
		<h1>Core</h1>
<<<<<<< HEAD
		<p>This <a href="/guides/styling">stylesheet add-on</a> handles global app styles.</p>
=======
		<p>Automatically included in <code>all.css</code>. This <a href="/guides/styling">stylesheet</a> provides a variety of global styles.</p>
>>>>>>> 48f1f3ac
		<CodeBlock language="ts" code={`import '@brainandbones/skeleton/styles/core.css';`} />
	</header>

	<!-- Usage -->
	<section class="space-y-8">
		<h2>Usage</h2>
		<!-- Body -->
		<div class="space-y-4">
			<h4>Body Element</h4>
			<p>Affects the body background color for both theme and dark mode settings.</p>
			<Alert>
				<strong>TIP:</strong> Consider pairing this with a <strong>CSS Mesh Gradient</strong> background image.
				<svelte:fragment slot="trail">
					<a class="btn btn-ghost" href="https://github.com/Brain-Bones/skeleton/blob/dev/src/app.postcss" target="_blank">Reference</a>
					<a class="btn btn-filled" href="https://csshero.org/mesher/" target="_blank">Generate</a>
				</svelte:fragment>
			</Alert>
		</div>
		<!-- Scrollbars -->
		<div class="space-y-4">
			<h4>Scrollbars</h4>
			<p>Provides custom scrollbar styles in supported browsers.</p>
			<div class="card card-body max-h-[200px] overflow-auto space-y-4">
				<h4>Test Scrolling Here</h4>
				<p>
					Lorem ipsum, dolor sit amet consectetur adipisicing elit. Culpa corrupti iusto dolor. Similique quibusdam eveniet quae deleniti architecto modi natus, quos ducimus! Repudiandae reiciendis
					totam sequi veniam necessitatibus, magni harum. Lorem ipsum, dolor sit amet consectetur adipisicing elit. Culpa corrupti iusto dolor. Similique quibusdam eveniet quae deleniti architecto
					modi natus, quos ducimus! Repudiandae reiciendis totam sequi veniam necessitatibus, magni harum. Lorem ipsum, dolor sit amet consectetur adipisicing elit. Culpa corrupti iusto dolor.
					Similique quibusdam eveniet quae deleniti architecto modi natus, quos ducimus! Repudiandae reiciendis totam sequi veniam necessitatibus, magni harum. Lorem ipsum, dolor sit amet consectetur
					adipisicing elit. Culpa corrupti iusto dolor. Similique quibusdam eveniet quae deleniti architecto modi natus, quos ducimus! Repudiandae reiciendis totam sequi veniam necessitatibus, magni
					harum. Lorem ipsum, dolor sit amet consectetur adipisicing elit. Culpa corrupti iusto dolor. Similique quibusdam eveniet quae deleniti architecto modi natus, quos ducimus! Repudiandae
					reiciendis totam sequi veniam necessitatibus, magni harum. Lorem ipsum, dolor sit amet consectetur adipisicing elit. Culpa corrupti iusto dolor. Similique quibusdam eveniet quae deleniti
					architecto modi natus, quos ducimus! Repudiandae reiciendis totam sequi veniam necessitatibus, magni harum. Lorem ipsum, dolor sit amet consectetur adipisicing elit. Culpa corrupti iusto
					dolor. Similique quibusdam eveniet quae deleniti architecto modi natus, quos ducimus! Repudiandae reiciendis totam sequi veniam necessitatibus, magni harum. Lorem ipsum, dolor sit amet
					consectetur adipisicing elit. Culpa corrupti iusto dolor. Similique quibusdam eveniet quae deleniti architecto modi natus, quos ducimus! Repudiandae reiciendis totam sequi veniam
					necessitatibus, magni harum. Lorem ipsum, dolor sit amet consectetur adipisicing elit. Culpa corrupti iusto dolor. Similique quibusdam eveniet quae deleniti architecto modi natus, quos
					ducimus! Repudiandae reiciendis totam sequi veniam necessitatibus, magni harum. Lorem ipsum, dolor sit amet consectetur adipisicing elit. Culpa corrupti iusto dolor. Similique quibusdam
					eveniet quae deleniti architecto modi natus, quos ducimus! Repudiandae reiciendis totam sequi veniam necessitatibus, magni harum. Lorem ipsum, dolor sit amet consectetur adipisicing elit.
					Culpa corrupti iusto dolor. Similique quibusdam eveniet quae deleniti architecto modi natus, quos ducimus! Repudiandae reiciendis totam sequi veniam necessitatibus, magni harum. Lorem ipsum,
					dolor sit amet consectetur adipisicing elit. Culpa corrupti iusto dolor. Similique quibusdam eveniet quae deleniti architecto modi natus, quos ducimus! Repudiandae reiciendis totam sequi
					veniam necessitatibus, magni harum.
				</p>
			</div>
		</div>
		<!-- Horizontal Rules -->
		<div class="space-y-4">
			<h4>Horizontal Rules</h4>
			<p>Applies styling to the native horizontal rule element. See the <a href="/components/dividers">Dividers</a> component for more options.</p>
			<CodeBlock language="html" code={`<hr />`} />
			<div class="card card-body space-y-4 text-center">
				<p>Above the horizontal rule.</p>
				<hr />
				<p>Below the horizontal rule.</p>
			</div>
		</div>
	</section>
</div><|MERGE_RESOLUTION|>--- conflicted
+++ resolved
@@ -7,11 +7,7 @@
 	<!-- Header -->
 	<header class="space-y-4">
 		<h1>Core</h1>
-<<<<<<< HEAD
-		<p>This <a href="/guides/styling">stylesheet add-on</a> handles global app styles.</p>
-=======
 		<p>Automatically included in <code>all.css</code>. This <a href="/guides/styling">stylesheet</a> provides a variety of global styles.</p>
->>>>>>> 48f1f3ac
 		<CodeBlock language="ts" code={`import '@brainandbones/skeleton/styles/core.css';`} />
 	</header>
 

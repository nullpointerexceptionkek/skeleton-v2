--- conflicted
+++ resolved
@@ -98,19 +98,6 @@
 			<!-- Panel -->
 			<svelte:fragment slot="panel">
 				{#if $storeFramework === 'cli'}
-					<p>
-						The CLI will automatically import your selected theme into <code>src/routes/+layout.svelte</code> before your global stylesheet.
-						You may change this at any time.
-					</p>
-				{:else if $storeFramework === 'manual'}
-					<p>Import your desired preset into <code>/src/main.js</code> before your global stylesheet.</p>
-				{/if}
-			</svelte:fragment>
-		</TabGroup>
-<<<<<<< HEAD
-		<CodeBlock language="ts" code={`import '@skeletonlabs/skeleton/themes/theme-skeleton.css'; // <--\nimport '../app.postcss';\n`} />
-=======
-		{#if $storeFramework === 'cli'}
 			<p>
 				The CLI will automatically import your selected theme into <code>src/routes/+layout.svelte</code> before your global stylesheet. You
 				may change this at any time.
@@ -118,11 +105,8 @@
 		{:else if $storeFramework === 'manual'}
 			<p>Import your desired preset into the root layout in <code>/src/routes/+layout.svelte</code>, just before your global stylesheet.</p>
 		{/if}
-		<CodeBlock
-			language="typescript"
-			code={`import '@skeletonlabs/skeleton/themes/theme-skeleton.css'; // <--\nimport '../app.postcss';\n`}
-		/>
->>>>>>> f9d4f035
+			</svelte:fragment>
+		</TabGroup>
 		<!-- prettier-ignore -->
 		<p>
 			Some preset themes include special styles, such as a background. To use these, set the <code>data-theme</code> attribute in

<script lang="ts">
	import { storeFramework } from '$docs/stores';
	// Components
	import Tab from '$lib/components/Tab/Tab.svelte';
	import TabGroup from '$lib/components/Tab/TabGroup.svelte';
	import CodeBlock from '$lib/utilities/CodeBlock/CodeBlock.svelte';
</script>

<div class="page-container">
	<!-- Header -->
	<header class="space-y-4">
		<h1>Tailwind CSS</h1>
		<p>
			Skeleton features tight integration with <a href="https://tailwindcss.com/" target="_blank" rel="noreferrer">Tailwind CSS</a>. Let's install Tailwind and configure required settings.
		</p>
		<TabGroup selected={storeFramework}>
			<Tab value="sveltekit">SvelteKit</Tab>
			<Tab value="vite">Vite (Svelte)</Tab>
			<Tab value="astro">Astro</Tab>
		</TabGroup>
		{#if ['sveltekit', 'vite'].includes($storeFramework)}
			<p><a href="https://github.com/svelte-add/tailwindcss" target="_blank" rel="noreferrer">Svelte-Add</a> makes installation a trivial process.</p>
			<CodeBlock language="console" code={`npx svelte-add@latest tailwindcss\nnpm install`} />
		{:else if $storeFramework === 'astro'}
			<p>Add Tailwind integration via <a href="https://docs.astro.build/en/guides/integrations-guide/tailwind/" target="_blank" rel="noreferrer">@astrojs/tailwind</a></p>
			<CodeBlock language="console" code={`npx astro add tailwind`} />
		{/if}
	</header>

	<hr />

	<!-- Usage -->
	<section class="space-y-8">
		<div class="space-y-4">
			<h2>Configure Tailwind</h2>
			<p>Let's modify a few settings in <code>tailwind.config.cjs</code>. This is usually located in the root of your project directory.</p>
		</div>
		<TabGroup selected={storeFramework}>
			<Tab value="sveltekit">SvelteKit</Tab>
			<Tab value="vite">Vite (Svelte)</Tab>
			<Tab value="astro">Astro</Tab>
		</TabGroup>
		<div class="space-y-4">
			<h3>Enabled Dark Mode Support</h3>
			<p>
				Append <code>darkMode: class</code> to support <a href="https://tailwindcss.com/docs/dark-mode" target="_blank" rel="noreferrer">Tailwind's dark mode</a>. You can pair this with the
<<<<<<< HEAD
				<a href="/utilities/lightswitches">Lightswitch</a> utility to toggle light/dark modes.
=======
				<a href="/utilities/lightswitches">lightswitch</a> utility to toggle light/dark modes.
>>>>>>> f38c6c14
			</p>
			<CodeBlock
				language="js"
				code={`
${$storeFramework === 'astro' ? 'module.exports' : 'const config'} = {
	darkMode: 'class',
    // ...
}
        `}
			/>
		</div>
		<div class="space-y-4">
			<h3>Update Content Settings</h3>
			<p>
				Add the following to the <a href="https://tailwindcss.com/docs/configuration" target="_blank" rel="noreferrer">content</a> settings. This will ensure the Tailwind compiler can locate utility
				classes for Skeleton features within <code>node_modules</code>.
			</p>
			<CodeBlock
				language="js"
				code={`
${$storeFramework === 'astro' ? 'module.exports' : 'const config'} = {
	// ...
    content: [
<<<<<<< HEAD
        // Keep existing values and append the following:
=======
        // Keep any existing values present and append the following:
>>>>>>> f38c6c14
        require('path').join(require.resolve('@brainandbones/skeleton'), '../**/*.{html,js,svelte,ts}')
    ],
    // ...
}
        `}
			/>
		</div>
		<div class="space-y-4">
			<h3>Add the Skeleton Plugin</h3>
			<p>
				Add the Skeleton <a href="https://tailwindcss.com/docs/plugins#official-plugins" target="_blank" rel="noreferrer">plugin</a>. This will ensure Tailwind can generate color classes based on your
				theme. We'll setup our theme in the following step.
			</p>
			<CodeBlock
				language="js"
				code={`
${$storeFramework === 'astro' ? 'module.exports' : 'const config'} = {
    // ...
    plugins: [
        // Keep any existing plugins present and append the following:
        require('@brainandbones/skeleton/tailwind/theme.cjs')
    ]
}
        `}
			/>
		</div>
	</section>

	<hr />

	<!-- Plugins -->
	<section class="space-y-4">
		<div class="flex items-center space-x-2">
			<h2>Tailwind Plugins</h2>
			<span class="badge bg-surface-500/30">Optional</span>
		</div>
		<p>Skeleton pairs well with all of the official Tailwind plugins. These are <u>optional</u> and should only be added if your project requires them.</p>
		<div class="grid grid-cols-1 md:grid-cols-2 gap-4">
			<div class="card card-body flex justify-between items-center space-x-4">
				<div class="space-y-2">
					<h3>Forms</h3>
					<p>Provides a basic reset for form elements.</p>
				</div>
				<a class="btn btn-ghost-surface" href="https://github.com/tailwindlabs/tailwindcss-forms" target="_blank" rel="noreferrer">View</a>
			</div>
			<div class="card card-body flex justify-between items-center space-x-4">
				<div class="space-y-2">
					<h3>Typography</h3>
					<p>Typographic defaults for HTML you don't control.</p>
				</div>
				<a class="btn btn-ghost-surface" href="https://tailwindcss.com/docs/typography-plugin" target="_blank" rel="noreferrer">View</a>
			</div>
			<div class="card card-body flex justify-between items-center space-x-4">
				<div class="space-y-2">
					<h3>Aspect Ratio</h3>
					<p>
						Note this plugin <a href="https://github.com/tailwindlabs/tailwindcss-aspect-ratio#compatibility-with-default-aspect-ratio-utilities" target="_blank" rel="noreferrer"
							>requires a compatibility configuration</a
						>.
					</p>
				</div>
				<a class="btn btn-ghost-surface" href="https://github.com/tailwindlabs/tailwindcss-aspect-ratio" target="_blank" rel="noreferrer">View</a>
			</div>
			<div class="card card-body flex justify-between items-center space-x-4">
				<div class="space-y-2">
					<h3>Line Clamp</h3>
					<p>Provides utilities for visually truncating text.</p>
				</div>
				<a class="btn btn-ghost-surface" href="https://github.com/tailwindlabs/tailwindcss-line-clamp" target="_blank" rel="noreferrer">View</a>
			</div>
		</div>
	</section>

	<hr />

	<!-- Next Steps -->
	<div class="card card-body flex flex-col md:flex-row justify-between items-center space-y-4 md:space-y-0 md:space-x-4">
		<p>Next, let's implement a Skeleton theme.</p>
		<a class="btn btn-filled-primary" href="/guides/themes">Themes &rarr;</a>
	</div>
</div><|MERGE_RESOLUTION|>--- conflicted
+++ resolved
@@ -44,11 +44,7 @@
 			<h3>Enabled Dark Mode Support</h3>
 			<p>
 				Append <code>darkMode: class</code> to support <a href="https://tailwindcss.com/docs/dark-mode" target="_blank" rel="noreferrer">Tailwind's dark mode</a>. You can pair this with the
-<<<<<<< HEAD
 				<a href="/utilities/lightswitches">Lightswitch</a> utility to toggle light/dark modes.
-=======
-				<a href="/utilities/lightswitches">lightswitch</a> utility to toggle light/dark modes.
->>>>>>> f38c6c14
 			</p>
 			<CodeBlock
 				language="js"
@@ -72,11 +68,7 @@
 ${$storeFramework === 'astro' ? 'module.exports' : 'const config'} = {
 	// ...
     content: [
-<<<<<<< HEAD
         // Keep existing values and append the following:
-=======
-        // Keep any existing values present and append the following:
->>>>>>> f38c6c14
         require('path').join(require.resolve('@brainandbones/skeleton'), '../**/*.{html,js,svelte,ts}')
     ],
     // ...

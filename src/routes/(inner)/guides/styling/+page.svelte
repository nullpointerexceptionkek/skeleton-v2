--- conflicted
+++ resolved
@@ -195,7 +195,6 @@
 		</TabGroup>
 		{#if $storeStylesheets === 'recommended'}
 			<p>
-<<<<<<< HEAD
 				We recommend <code>all.css</code> for most users. This includes everything required for Skeleton, with all imports in the correct order.
 			</p>
 			<Table source={tableStyleAll} />
@@ -204,35 +203,18 @@
 				For advanced users ONLY. Follow the instruction below to import each stylesheet individually. Please ensure you use the order shown.
 			</p>
 			<Table source={tableStylesUseful} />
-=======
-				We recommend <code>all.css</code> for most users. This includes everything required for Skeleton, imported in the required order.
-			</p>
-			<DataTable headings={tableStyleAll.headings} source={tableStyleAll.source} />
-		{:else if $storeStylesheets === 'advanced'}
-			<p>For advanced users ONLY. Import each stylesheet individually in the order shown below.</p>
-			<DataTable headings={tableStylesUseful.headings} source={tableStylesUseful.source} />
->>>>>>> e05bb210
 			<!-- Elements -->
 			<TabGroup selected={storeStylesheetElements}>
 				<Tab value="combined">All Elements</Tab>
 				<Tab value="separate">Select Elements</Tab>
 			</TabGroup>
 			{#if $storeStylesheetElements === 'combined'}
-<<<<<<< HEAD
 				<Table source={tableStyleElementsAll} />
 			{:else if $storeStylesheetElements === 'seperate'}
 				<p>
 					Import only the Tailwind Elements you are using. Make sure you set the path to <code>.../styles/elements/*.css</code> as shown.
 				</p>
 				<Table source={tableStyleElements} />
-=======
-				<DataTable headings={tableStyleElementsAll.headings} source={tableStyleElementsAll.source} />
-			{:else if $storeStylesheetElements === 'separate'}
-				<p>
-					Import only the Tailwind Elements you are using. Make sure you set the path to <code>.../styles/elements/*.css</code> as shown.
-				</p>
-				<DataTable headings={tableStyleElements.headings} source={tableStyleElements.source} />
->>>>>>> e05bb210
 			{/if}
 		{/if}
 	</section>
@@ -242,15 +224,10 @@
 	<!-- Global Styles -->
 	<section class="space-y-4">
 		<h2>Global Stylesheet</h2>
-<<<<<<< HEAD
 		<p>
 			The location of your app's global stylesheet differs per framework. SvelteKit and Vite users are required to make one quick
 			modification.
 		</p>
-=======
-		<p>The location of your app's global stylesheet differs per framework. SvelteKit and Vite users must make one quick modification.</p>
->>>>>>> e05bb210
-
 		<TabGroup selected={storeFramework}>
 			<Tab value="sveltekit">SvelteKit</Tab>
 			<Tab value="vite">Vite (Svelte)</Tab>
@@ -275,16 +252,9 @@
 		</Alert>
 		<!-- Directives -->
 		<p>
-<<<<<<< HEAD
-			When using <strong>Svelte-Add</strong> this creates
-			<a href="https://tailwindcss.com/docs/functions-and-directives" target="_blank" rel="noreferrer">@tailwind directives</a> in your global
-			stylesheet. This is not recommended as Skeleton handles this as part of the stylesheet imports above. If present, remove the following
-			from your global stylesheet.
-=======
 			<strong>Svelte-Add</strong> automatically includes
 			<a href="https://tailwindcss.com/docs/functions-and-directives" target="_blank" rel="noreferrer">@tailwind directives</a> in your global
 			stylesheet. However, Skeleton handles this for you, so please remove the following:
->>>>>>> e05bb210
 		</p>
 		<CodeBlock
 			language="css"
@@ -302,32 +272,17 @@
 	<!-- Required Order -->
 	<section class="space-y-4">
 		<h2>Import Order</h2>
-<<<<<<< HEAD
-		<p>Skeleton has strict requirements for stylesheet import order. Please ensure your imports conform to the following order.</p>
+		<p>Skeleton has strict requirements for stylesheet import order. Please ensure your imports conform to the following order before you
+			continue.</p>
 		<Table source={tableStylesheetOrder} />
-=======
-		<p>
-			Skeleton has strict requirements for stylesheet import order. Please ensure your imports conform to the following order before you
-			continue.
-		</p>
-		<DataTable headings={tableStylesheetOrder.headings} source={tableStylesheetOrder.source} />
->>>>>>> e05bb210
 	</section>
 
 	<hr />
 
 	<section class="space-y-4">
 		<div class="space-y-4">
-<<<<<<< HEAD
 			<h2>Styling Components</h2>
-			<p>
-				Skeleton components automatically adapt to your theme. However, you may wish to customize your components and elements. View
-				instruction for this below.
-			</p>
-=======
-			<h2>Customizing Styles</h2>
-			<p>If you wish to customize Skeleton element or component styles, use the recommendations below.</p>
->>>>>>> e05bb210
+			<p>Skeleton components automatically adapt to your theme. However, you may wish to customize your components and elements. View instruction for this below.</p>
 		</div>
 		<div class="card card-body !bg-accent-500/5">
 			<AccordionGroup>
@@ -335,36 +290,20 @@
 					<svelte:fragment slot="summary"><h3>Via Component Props</h3></svelte:fragment>
 					<div slot="content" class="space-y-4">
 						<p>
-<<<<<<< HEAD
-							This is the recommended way to style most components. Provide style "props" (aka properties) that allow you to provide utility
-							classes to override styles. See a full list of available settings under the "Props" tab for each component's documentation.
-=======
-							This is the recommended manner to style most components. Each component provides a set of style <em>props</em> (aka properties)
-							that allow you to override the default style classes. See a list of available options under the "Props" tab in the component documentation.
->>>>>>> e05bb210
-						</p>
-						<CodeBlock
-							language="html"
-							code={`<ExampleComponent background="bg-accent-500" text="text-yellow-500">Skeleton</ExampleComponent>`}
-						/>
-						<blockquote>
-							TIP: You may provide multiple utility classes per each prop, and use variations such as <code>dark:bg-green-500</code>.
-						</blockquote>
+							This is the recommended way to style most components. Provide style "props" (aka properties) that allow you to provide utility classes to override styles. See a full list of available
+							settings under the "Props" tab for each component's documentation.
+						</p>
+						<CodeBlock language="html" code={`<Tab background="bg-accent-500" style="bg-yellow-500">Prop Customized</Tab>`} />
 					</div>
 				</AccordionItem>
 				<AccordionItem spacing="space-y-4">
 					<svelte:fragment slot="summary"><h3>Via the Class Attribute</h3></svelte:fragment>
 					<div slot="content" class="space-y-4">
 						<p>
-<<<<<<< HEAD
-							If a particular style prop is not provided, you can still provide arbitrary utility classes via the standard <code>class</code
-							> attribute on any component. Note these classes are applied to the parent element in the component template.
-=======
-							If a style prop is not available, you can still provide arbitrary utility classes via the standard <code>class</code> attribute.
-							These styles are always applied to the parent element in the component template.
->>>>>>> e05bb210
-						</p>
-						<CodeBlock language="html" code={`<ExampleComponent class="text-3xl px-10 py-5">Skeleton</ExampleComponent>`} />
+							If a particular style prop is not provided, you can still provide arbitrary utility classes via the standard <code>class</code> attribute on any component. Note these classes are applied
+							to the parent element in the component template.
+						</p>
+						<CodeBlock language="html" code={`<Tab class="text-3xl px-10 py-5">Big</Tab>`} />
 					</div>
 				</AccordionItem>
 				<AccordionItem spacing="space-y-4">
@@ -374,47 +313,26 @@
 							If you need to target deeper than the parent element, we recommend using <a
 								href="https://tailwindcss.com/blog/tailwindcss-v3-1#arbitrary-values-but-for-variants"
 								target="_blank"
-								rel="noreferrer">Tailwind's arbitrary variant syntax</a
+								rel="noreferrer">Tailwind's abitrary variant syntax</a
 							>.
 						</p>
-						<CodeBlock language="html" code={`<ExampleComponent class="[&>.ExampleComponent-label]:p-4">...</ExampleComponent>`} />
+						<CodeBlock language="html" code={`<Tab class="[&>.tab-label]:p-4">...</Tab>`} />
 					</div>
 				</AccordionItem>
 				<AccordionItem spacing="space-y-4">
-					<svelte:fragment slot="summary"><h3>Global Styles Overrides</h3></svelte:fragment>
+					<svelte:fragment slot="summary"><h3>Global Styles</h3></svelte:fragment>
 					<div slot="content" class="space-y-4">
 						<p>
-<<<<<<< HEAD
-							Tailwind Elements and Svelte Components contain a unique selector classes, such as <code>.crumb-separator</code> for the Breadcrumb
-							component seperator element. Use these to target global style overrides.
-						</p>
-						<CodeBlock
-							language="html"
-							code={`<!--  The first class is the "selector" class -->\n<div class="crumb-separator ...">&rarr;</div>`}
-						/>
+							Tailwind Elements and Svelte Components contain a unique selector classes, such as <code>.crumb-separator</code> for the Breadcrumb component seperator element. Use these to target global
+							style overrides.
+						</p>
+						<CodeBlock language="html" code={`<!--  The first class is the "selector" class -->\n<div class="crumb-separator ...">&rarr;</div>`} />
 						<p>Add the following to your global stylesheet to override the seperator text color:</p>
 						<CodeBlock language="css" code={`.crumb-separator { @apply !text-red-500; }`} />
 						<p>
 							Note that in some cases you may need to use <code>!</code>
-							<a href="https://tailwindcss.com/docs/configuration#important-modifier" target="_blank" rel="noreferrer">important</a> to give
-							the class precedence.
-						</p>
-=======
-							Tailwind Elements and Svelte Components make use of unique selector classes, such as <code>.crumb-separator</code> for the Breadcrumb
-							seperator element. Use these classes target global overrides in your global stylesheet.
-						</p>
-						<CodeBlock
-							language="html"
-							code={`<!-- Selector classes are always the first listed in the template element. -->\n<div class="crumb-separator ...">{seperator}</div>`}
-						/>
-						<p>Add the following to your global stylesheet to override the seperator's text color:</p>
-						<CodeBlock language="css" code={`.crumb-separator { @apply !text-red-500; }`} />
-						<blockquote>
-							TIP: in some cases you may need to use <code>!</code>
-							<a href="https://tailwindcss.com/docs/configuration#important-modifier" target="_blank" rel="noreferrer">important</a> to give
-							precedence, or style both the light/dark mode variations.
-						</blockquote>
->>>>>>> e05bb210
+							<a href="https://tailwindcss.com/docs/configuration#important-modifier" target="_blank" rel="noreferrer">important</a> to give the class precedence.
+						</p>
 					</div>
 				</AccordionItem>
 			</AccordionGroup>

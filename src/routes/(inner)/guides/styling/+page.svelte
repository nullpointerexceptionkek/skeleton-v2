--- conflicted
+++ resolved
@@ -189,27 +189,10 @@
 		<p>Skeleton components automatically inherit and utilize your theme colors. However, there may be cases where you want to overwrite or extend the styling on a single component.</p>
 		<h4>Using Component Props</h4>
 		<p>Various style properties are available to customize components. These accept Tailwind utility classes. See each component's documentation page for details.</p>
-<<<<<<< HEAD
-		<CodeBlock
-			language="html"
-			code={`
-<Card background="bg-accent-500">Prop Customized</Card>
-        `}
-		/>
-		<h4>Appending Arbitrary Classes</h4>
-		<p>To go beyond the pre-defined properties, pass a standard <code>class</code> attribute to any component. You can then apply any valid CSS or Tailwind class as expected.</p>
-		<CodeBlock
-			language="html"
-			code={`
-<Card class="text-3xl px-10 py-5">Big</Card>
-        `}
-		/>
-=======
 		<CodeBlock language="html" code={`<Tab background="bg-accent-500">Prop Customized</Tab>`} />
 		<h4>Appending Arbitrary Classes</h4>
 		<p>To go beyond the pre-defined properties, pass a standard <code>class</code> attribute to any component. You can then apply any valid CSS or Tailwind class as expected.</p>
 		<CodeBlock language="html" code={`<Tab class="text-3xl px-10 py-5">Big</Tab>`} />
->>>>>>> 48f1f3ac
 		<p>
 			When overwriting inherited styles, you may need to mark the styles as <code>!important</code>. Tailwind uses a leading exclamation mark to handle this.
 		</p>

--- conflicted
+++ resolved
@@ -62,7 +62,6 @@
 
     <!-- Install -->
     <section id="getStarted" class="space-y-4">
-<<<<<<< HEAD
         <h2>Get Started</h2>
         <p>Select your app framework of choice, then follow steps below. During this process you'll scaffold a project, install the Skeleton package, install and configure Tailwind, as well as implement a custom theme. Make sure to follow each guide carefully.</p>
 
@@ -130,20 +129,6 @@
     <section class="space-y-4">
         <h3>Install Skeleton</h3>
         <p>Install the core Skeleton package from <a href="https://www.npmjs.com/package/@brainandbones/skeleton" target="_blank">NPM</a>.</p>
-=======
-        <h2>Install</h2>
-        <p>Follow the instructions below to get started.</p>
-        <!-- Create SvelteKit Project -->
-        <h3>Create a SvelteKit Project</h3>
-        <p>See the <a href="https://kit.svelte.dev/docs/introduction#getting-started" target="_blank">official documentation</a>.</p>
-        <CodeBlock language="console" code={`npm create svelte@latest my-app\ncd my-app\nnpm install\nnpm run dev`}></CodeBlock>
-        <!-- Install Tailwind -->
-        <h3>Install Tailwind</h3>
-        <p><a href="https://github.com/svelte-add/tailwindcss" target="_blank">Svelte-Add</a> makes this quick and painless.</p>
-        <CodeBlock language="console" code={`npx svelte-add@latest tailwindcss`}></CodeBlock>
-        <!-- Install Skeleton -->
-        <h3>Install Skeleton</h3>
->>>>>>> 8445f45f
         <CodeBlock language="console" code={`npm i @brainandbones/skeleton --save-dev`}></CodeBlock>
     </section>
 

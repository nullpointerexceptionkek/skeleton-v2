<script lang="ts">
    import Card from "$lib/Card/Card.svelte";
    import CodeBlock from "$lib/CodeBlock/CodeBlock.svelte";
    import Button from "$lib/Button/Button.svelte";
    import Divider from "$lib/Divider/Divider.svelte";
</script>

<div class="space-y-8">

	<!-- Header -->
	<header class="space-y-4">
		<h1>Tailwind Settings</h1>
        <p>Skeleton is fully compatible with <a href="https://tailwindcss.com/" target="_blank">Tailwind</a>, but requires a couple of extra steps to ensure everything works.</p>
	</header>

    <Divider />

    <!-- Usage -->
    <section class="space-y-4">
        <h3>Update Content</h3>
        <p>Add the following to <a href="https://tailwindcss.com/docs/configuration" target="_blank">content</a> within <code>tailwind.config.cjs</code>. This ensures Tailwind is aware of Skeleton's component classes within your local development server.</p>
        <CodeBlock language="js" code={`
module.exports = {
    content: [
        // ...
        "./node_modules/@brainandbones/skeleton/**/*.{html,js,svelte,ts}"
    ],
    // ...
}
        `.trim()}></CodeBlock>
        <h3>Add the Skeleton Plugin</h3>
        <p>
            Add the Skeleton <a href="https://tailwindcss.com/docs/plugins#official-plugins" target="_blank">plugin</a> to <code>tailwind.config.cjs</code>. This will automatically ingest and utilize your CSS variables defined in your theme.
        </p>
        <CodeBlock language="js" code={`
module.exports = {
    // ...
    plugins: [
        // ...
        require("@brainandbones/skeleton/tailwind.cjs")
    ]
}
        `.trim()}></CodeBlock>
    </section>

    <Divider />

    <!-- Plugins -->
    <section class="space-y-4">
        <h2>Tailwind Plugins</h2>
        <p>Skeleton pairs well with all of the official Tailwind plugins, however these are completely optional.</p>
        <div class="grid grid-cols-1 md:grid-cols-2 gap-4">
<<<<<<< HEAD
            <Card class="flex justify-between items-center space-x-4">
                <div>
                    <h6>Forms</h6>
                    <p>Provides a basic reset for form elements.</p>
                </div>
                <Button variant="ghost" href="https://github.com/tailwindlabs/tailwindcss-forms" target="_blank">View</Button>
            </Card>
            <Card class="flex justify-between items-center space-x-4">
                <div>
                    <h6>Typography</h6>
                    <p>Typographic defaults for HTML you don't control.</p>
                </div>
                <Button variant="ghost" href="https://tailwindcss.com/docs/typography-plugin" target="_blank">View</Button>
            </Card>
            <Card class="flex justify-between items-center space-x-4">
                <div>
                    <h6>Aspect Ratio</h6>
                    <p>Composable API for giving elements a fixed aspect ratio.</p>
                </div>
                <Button variant="ghost" href="https://github.com/tailwindlabs/tailwindcss-aspect-ratio" target="_blank">View</Button>
            </Card>
            <Card class="flex justify-between items-center space-x-4">
                <div>
                    <h6>Line Clamp</h6>
                    <p>Provides utilities for visually truncating text.</p>
                </div>
                <Button variant="ghost" href="https://github.com/tailwindlabs/tailwindcss-line-clamp" target="_blank">View</Button>
=======
            <Card class="space-y-4 text-center">
                <h3>Typography</h3>
                <p>Typographic defaults for HTML you don't control.</p>
                <Button variant="filled-accent" href="https://tailwindcss.com/docs/typography-plugin" target="_blank">View Typography</Button>
            </Card>
            <Card class="space-y-4 text-center">
                <h3>Forms</h3>
                <p>Provides a basic reset for form elements.</p>
                <Button variant="filled-accent" href="https://github.com/tailwindlabs/tailwindcss-forms" target="_blank">View Forms</Button>
            </Card>
            <Card class="space-y-4 text-center">
                <h3>Aspect Ratio</h3>
                <p>Provides a composable API for giving elements a fixed aspect ratio.</p>
                <Button variant="filled-accent" href="https://github.com/tailwindlabs/tailwindcss-aspect-ratio" target="_blank">View Aspect Ratio</Button>
            </Card>
            <Card class="space-y-4 text-center">
                <h3>Line Clamp</h3>
                <p>Provides utilities for visually truncating text after a fixed number of lines.</p>
                <Button variant="filled-accent" href="https://github.com/tailwindlabs/tailwindcss-line-clamp" target="_blank">View Line Clamp</Button>
>>>>>>> 8445f45f
            </Card>
        </div>
    </section>

    <Divider />

    <!-- Next Steps -->
    <Card class="flex flex-col md:flex-row justify-between items-center space-y-4 md:space-y-0 md:space-x-4">
        <p>Next, let's create and implement a custom theme.</p>
        <Button variant="filled-accent" href="/guides/themes">Create a Theme</Button>
    </Card>

</div><|MERGE_RESOLUTION|>--- conflicted
+++ resolved
@@ -50,7 +50,6 @@
         <h2>Tailwind Plugins</h2>
         <p>Skeleton pairs well with all of the official Tailwind plugins, however these are completely optional.</p>
         <div class="grid grid-cols-1 md:grid-cols-2 gap-4">
-<<<<<<< HEAD
             <Card class="flex justify-between items-center space-x-4">
                 <div>
                     <h6>Forms</h6>
@@ -78,27 +77,6 @@
                     <p>Provides utilities for visually truncating text.</p>
                 </div>
                 <Button variant="ghost" href="https://github.com/tailwindlabs/tailwindcss-line-clamp" target="_blank">View</Button>
-=======
-            <Card class="space-y-4 text-center">
-                <h3>Typography</h3>
-                <p>Typographic defaults for HTML you don't control.</p>
-                <Button variant="filled-accent" href="https://tailwindcss.com/docs/typography-plugin" target="_blank">View Typography</Button>
-            </Card>
-            <Card class="space-y-4 text-center">
-                <h3>Forms</h3>
-                <p>Provides a basic reset for form elements.</p>
-                <Button variant="filled-accent" href="https://github.com/tailwindlabs/tailwindcss-forms" target="_blank">View Forms</Button>
-            </Card>
-            <Card class="space-y-4 text-center">
-                <h3>Aspect Ratio</h3>
-                <p>Provides a composable API for giving elements a fixed aspect ratio.</p>
-                <Button variant="filled-accent" href="https://github.com/tailwindlabs/tailwindcss-aspect-ratio" target="_blank">View Aspect Ratio</Button>
-            </Card>
-            <Card class="space-y-4 text-center">
-                <h3>Line Clamp</h3>
-                <p>Provides utilities for visually truncating text after a fixed number of lines.</p>
-                <Button variant="filled-accent" href="https://github.com/tailwindlabs/tailwindcss-line-clamp" target="_blank">View Line Clamp</Button>
->>>>>>> 8445f45f
             </Card>
         </div>
     </section>

--- conflicted
+++ resolved
@@ -11,10 +11,7 @@
 	import { Drawer, LightSwitch, Divider, List, ListItem, Button, Badge, Dialog, Toast } from '@brainandbones/skeleton';
 	import { Apollo, BlueNight, Emerald, GreenFall, Noir, NoirLight, Rustic, Summer84, XPro } from '@brainandbones/skeleton';
 	import SvgIcon from '$lib/SvgIcon/SvgIcon.svelte';
-<<<<<<< HEAD
 
-	// Highlight.js Theme
-	import 'highlight.js/styles/github-dark.css'; // Highlight.js
 	// Skeleton Theme
 	// Available themes: skeleton|rocket|modern|seafoam|vintage|sahara|test
 	import '$lib/styles/themes/theme-skeleton.css';
@@ -24,11 +21,6 @@
 	import '$lib/styles/typography.css';
 	import '$lib/styles/forms.css';
 	// Global Stylesheets
-=======
-	
-	// Import CSS
-	import '../themes/theme-skeleton.css'; // skeleton|rocket|modern|seafoam|vintage|sahara|test
->>>>>>> fc65ee5d
 	import '../app.postcss';
 
 	const currentPageStore: Writable<string> = writable($page.url.pathname);

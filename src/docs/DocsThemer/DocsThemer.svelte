--- conflicted
+++ resolved
@@ -135,7 +135,6 @@
 							</div>
 						</label>
 						<Swatch color={colorRow.key} />
-<<<<<<< HEAD
 						<label>
 							<span> Text & Fill Color </span>
 							<div class="flex">
@@ -155,13 +154,6 @@
 									{@html contrastReport.report.emoji}
 								</div>
 							</div>
-=======
-						<label class="label">
-							<span>Text & Fill Color</span>
-							<select class="select" bind:value={colorRow.on} disabled={!$storePreview}>
-								{#each inputSettings.colorProps as c}<option value={c.value}>{c.label}</option>{/each}
-							</select>
->>>>>>> be1bd927
 						</label>
 					</div>
 				{/each}

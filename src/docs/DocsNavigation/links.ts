--- conflicted
+++ resolved
@@ -84,7 +84,6 @@
 		id: 'components',
 		title: 'Components',
 		list: [
-<<<<<<< HEAD
 			{ href: '/components/accordions', label: 'Accordions', keywords: 'collapse' },
 			{ href: '/components/alerts', label: 'Alerts', keywords: 'message, notification' },
 			{ href: '/components/app-bar', label: 'App Bar', keywords: 'header, top, bar, title' },
@@ -107,34 +106,8 @@
 			{ href: '/components/slide-toggles', label: 'Slide Toggles', keywords: 'check, checkbox, toggle, input, form' },
 			{ href: '/components/steppers', label: 'Steppers', keywords: 'intro, onboard, onboarding, form, progress' },
 			{ href: '/components/tabs', label: 'Tabs', keywords: 'select, selection, panel' },
-			{ href: '/components/tables', label: 'Tables', keywords: 'data, entry' }
-=======
-			{ href: '/components/accordions', label: 'Accordions' },
-			{ href: '/components/alerts', label: 'Alerts' },
-			{ href: '/components/app-bar', label: 'App Bar' },
-			{ href: '/components/app-rail', label: 'App Rail' },
-			{ href: '/components/app-shell', label: 'App Shell' },
-			{ href: '/components/avatars', label: 'Avatars' },
-			{ href: '/components/breadcrumbs', label: 'Breadcrumbs' },
-			{ href: '/components/conic-gradients', label: 'Conic Gradients' },
-			{ href: '/components/dividers', label: 'Dividers' },
-			{ href: '/components/file-buttons', label: 'File Buttons' },
-			{ href: '/components/file-dropzone', label: 'File Dropzone' },
-			{ href: '/components/gradient-headings', label: 'Gradient Headings' },
-			{ href: '/components/input-chips', label: 'Input Chips' },
-			{ href: '/components/listboxes', label: 'Listboxes' },
-			{ href: '/components/paginators', label: 'Paginators' },
-			{ href: '/components/progress-bars', label: 'Progress Bars' },
-			{ href: '/components/progress-radials', label: 'Progress Radials' },
-			{ href: '/components/radio-groups', label: 'Radio Groups' },
-			{ href: '/components/range-sliders', label: 'Range Sliders' },
-			{ href: '/components/slide-toggles', label: 'Slide Toggles' },
-			{ href: '/components/steppers', label: 'Steppers' },
-			// { href: '/components/svg-icons', label: 'SVG Icons' }, // Keep Disabled
-			{ href: '/components/tabs', label: 'Tabs' },
-			{ href: '/components/tables', label: 'Tables' },
-			{ href: '/components/table-of-contents', label: 'Table of Contents' }
->>>>>>> d91c41da
+			{ href: '/components/tables', label: 'Tables', keywords: 'data, entry' },
+			{ href: '/components/table-of-contents', label: 'Table of Contents', keywords: 'page, results, links, navigation' }
 		]
 	},
 

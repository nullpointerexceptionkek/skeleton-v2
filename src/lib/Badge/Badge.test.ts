/**
 * @vitest-environment jsdom
 */

import { cleanup, render } from '@testing-library/svelte';
import { afterEach, describe, expect, it } from 'vitest';

import Badge from '$lib/Badge/Badge.svelte';

describe('Badge.svelte', () => {

    afterEach(() => cleanup())

    it('Renders without props', async () => {
<<<<<<< HEAD
        // const { getByTestId } = render(Badge);
        // expect(getByTestId('crumb')).toBeTruthy();
    });
    
    it('Renders with props', async () => {
        // const { getByTestId } = render(Badge, {background: 'bg-red-500'});
        // expect(getByTestId('crumb')).toBeTruthy();
=======
        const { getByTestId } = render(Badge);
        expect(getByTestId('badge')).toBeTruthy();
    });
    
    it('Renders with props', async () => {
        const { getByTestId } = render(Badge, {background: 'bg-red-500'});
        expect(getByTestId('badge')).toBeTruthy();
>>>>>>> 6109eb9d
    });

});
 <|MERGE_RESOLUTION|>--- conflicted
+++ resolved
@@ -12,15 +12,6 @@
     afterEach(() => cleanup())
 
     it('Renders without props', async () => {
-<<<<<<< HEAD
-        // const { getByTestId } = render(Badge);
-        // expect(getByTestId('crumb')).toBeTruthy();
-    });
-    
-    it('Renders with props', async () => {
-        // const { getByTestId } = render(Badge, {background: 'bg-red-500'});
-        // expect(getByTestId('crumb')).toBeTruthy();
-=======
         const { getByTestId } = render(Badge);
         expect(getByTestId('badge')).toBeTruthy();
     });
@@ -28,7 +19,6 @@
     it('Renders with props', async () => {
         const { getByTestId } = render(Badge, {background: 'bg-red-500'});
         expect(getByTestId('badge')).toBeTruthy();
->>>>>>> 6109eb9d
     });
 
 });

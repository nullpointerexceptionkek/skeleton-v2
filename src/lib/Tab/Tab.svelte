--- conflicted
+++ resolved
@@ -6,27 +6,18 @@
     export let value = $selected.value;
 
     // Base Classes
-    const cBaseItem: string = 'list-none flex items-center border-b-[3px] space-x-2 pb-2 px-4 transition-all duration-[0.2s] hover:opacity-70';
-    const cBaseLabel: string = 'font-semibold whitespace-nowrap cursor-pointer';
+    const cBaseItem: string = 'list-none flex items-center border-b-2 space-x-2 -mb-[2px] pb-2 px-4 hover:opacity-70 cursor-pointer';
+    const cBaseLabel: string = 'font-semibold whitespace-nowrap';
 
-<<<<<<< HEAD
     // Active State Styling
     $: highlight = value == $selected ? getContext('highlight') : 'border-transparent';
     $: textColor = value == $selected ? getContext('color') : '';
-=======
-$: color = value == $selected ? getContext('color') : 'border-surface-300 dark:border-surface-700';
-$: textColor = value == $selected ? getContext('text') : '';
-
-$: classes = `list-none flex pb-1 space-x-2 ${color} border-b-2 -mb-[2px] items-center transition-all duration-[0.2s] hover:opacity-70`
-$: classesText = `font-semibold whitespace-nowrap`;
->>>>>>> 9f229e4d
 
     // Reactive Classes
     $: classesItem = `${cBaseItem} ${textColor} ${highlight}`;
     $: classesLabel = `${cBaseLabel}`;
 </script>
 
-<<<<<<< HEAD
 <li
     class="tab ${classesItem} {$$props.class}"
     on:click={()=>{selected.set(value)}}
@@ -39,15 +30,4 @@
     <!-- Label -->
     {#if $$slots.default}<span class="{classesLabel}"><slot /></span>{/if}
 
-=======
-<li on:click={()=>{selected.set(value)}} data-testid="tab" class='tab ${classes} {$$props.class} {textColor}'>
-    {#if $$slots.lead}
-    <slot name="lead"/>
-    {/if}
-    <button>
-        <span class="{classesText}">
-            <slot />
-        </span>
-    </button>
->>>>>>> 9f229e4d
 </li>
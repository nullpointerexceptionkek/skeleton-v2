<script lang="ts">
    import type { Writable } from "svelte/store";
    import { setContext } from "svelte";

    export let highlight: string = 'border-primary-500';
    export let color: string = 'text-primary-500';
    export let selected: Writable<any>;
    export let justify: string = 'justify-start';

    // Set Context
    setContext('highlight', highlight);
    setContext('color', color);
    setContext('selected', selected);

<<<<<<< HEAD
    // Classes
    const cBase: string = 'flex border-b border-surface-200 dark:border-surface-700';
=======
let cJustify: string;
switch(justify){
    case('left'): {cJustify = 'justify-start'; break;}
    case('center'): {cJustify = 'justify-center'; break;}
    default: {cJustify = '';}
}

setContext('color', color);
setContext('text', text);
setContext('selected', selected);

$: classes = `flex border-b-2 space-x-6 border-surface-300 dark:border-surface-700 ${cJustify}`
>>>>>>> 9f229e4d

    // Reactive Classes
    $: classes = `${cBase} ${justify}`
</script>

<nav data-testid="tab-group" class="tab-group {classes}">
    <slot />
</nav><|MERGE_RESOLUTION|>--- conflicted
+++ resolved
@@ -2,33 +2,18 @@
     import type { Writable } from "svelte/store";
     import { setContext } from "svelte";
 
+    export let selected: Writable<any>;
+    export let justify: string = 'justify-start';
     export let highlight: string = 'border-primary-500';
     export let color: string = 'text-primary-500';
-    export let selected: Writable<any>;
-    export let justify: string = 'justify-start';
 
     // Set Context
+    setContext('selected', selected);
     setContext('highlight', highlight);
     setContext('color', color);
-    setContext('selected', selected);
 
-<<<<<<< HEAD
     // Classes
-    const cBase: string = 'flex border-b border-surface-200 dark:border-surface-700';
-=======
-let cJustify: string;
-switch(justify){
-    case('left'): {cJustify = 'justify-start'; break;}
-    case('center'): {cJustify = 'justify-center'; break;}
-    default: {cJustify = '';}
-}
-
-setContext('color', color);
-setContext('text', text);
-setContext('selected', selected);
-
-$: classes = `flex border-b-2 space-x-6 border-surface-300 dark:border-surface-700 ${cJustify}`
->>>>>>> 9f229e4d
+    const cBase: string = 'flex border-b-2 border-surface-200 dark:border-surface-700';
 
     // Reactive Classes
     $: classes = `${cBase} ${justify}`

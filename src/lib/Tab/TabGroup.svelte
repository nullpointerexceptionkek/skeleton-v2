<script lang="ts">
    import type { Writable } from "svelte/store";
    import { onMount, setContext } from "svelte";

    // Props
    export let selected: Writable<any>;
    export let justify: string = 'justify-start';
    export let highlight: string = 'border-primary-500';
    export let color: string = 'text-primary-500';
    // A11y
    export let labeledby: string = undefined;
    export let label: string = undefined;

    // Set Context
    setContext('selected', selected);
    setContext('highlight', highlight);
    setContext('color', color);

    // Classes
    const cBaseGroup: string = 'hide-scrollbar overflow-x-auto flex border-b-2 border-surface-300 dark:border-surface-700';

    // Handle Home/End Input
    let elemTabGroup: HTMLElement;
    onMount(() => {
        elemTabGroup.addEventListener('keydown', (event: any) => {
            if (['Home', 'End'].includes(event.code)) {
                event.preventDefault();
                if(event.code === 'Home'){ (elemTabGroup.children[0] as HTMLElement).focus(); }
                if(event.code === 'End'){ (elemTabGroup.children[elemTabGroup.children.length-1] as HTMLElement).focus(); }
            };
        });
    });

    // Reactive Classes
    $: classesGroup = `${cBaseGroup} ${justify}`;
</script>

<<<<<<< HEAD
<nav data-testid="tab-group" class="tab-group {classesGroup} {$$props.class||''}">
=======
<nav bind:this={elemTabGroup} data-testid="tab-group" class="tab-group {classesGroup}" role="tablist" aria-labelledby={labeledby} aria-label={label}>
>>>>>>> 8445f45f
    <slot />
</nav><|MERGE_RESOLUTION|>--- conflicted
+++ resolved
@@ -32,13 +32,9 @@
     });
 
     // Reactive Classes
-    $: classesGroup = `${cBaseGroup} ${justify}`;
+    $: classesGroup = `${cBaseGroup} ${justify} ${$$props.class||''}`;
 </script>
 
-<<<<<<< HEAD
-<nav data-testid="tab-group" class="tab-group {classesGroup} {$$props.class||''}">
-=======
 <nav bind:this={elemTabGroup} data-testid="tab-group" class="tab-group {classesGroup}" role="tablist" aria-labelledby={labeledby} aria-label={label}>
->>>>>>> 8445f45f
     <slot />
 </nav>
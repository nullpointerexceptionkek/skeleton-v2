<script lang="ts">
	import { createEventDispatcher } from 'svelte';

	// Types
	import type { CssClasses } from '$lib';
	import type { PaginationSettings } from '$lib/components/Paginator/types';

	const dispatch = createEventDispatcher();

	// Props
	/**
	 * Pass the page setting object.
	 * @type {PaginationSettings}
	 */
	export let settings: PaginationSettings = { offset: 0, limit: 5, size: 0, amounts: [1, 2, 5, 10] };
	/** Sets selection and buttons to disabled state on-demand. */
	export let disabled: boolean = false;

	// Props (styles)
	/** Provide arbitrary classes to style the select input. */
	export let select: CssClasses = '';
	/** Provide classes to set flexbox justification. */
	export let justify: CssClasses = 'justify-between';
	/** Provide classes to style page info text. */
<<<<<<< HEAD
	export let text = 'text-xs';
	/** Provide classes to style the select input. */
	export let select: string = 'select min-w-[150px]'; // FIXME: change type to `CssClasses`
	/** Sets selection and buttons to disabled state on-demand. */
	export let disabled = false;
=======
	export let text: CssClasses = 'text-xs';
>>>>>>> aafae63e
	/** Set the text for the amount selection input. */
	export let amountText = 'Items';
	/** Provide abtitrary classes to the next/previous buttons. */
	export let buttonClasses: CssClasses = 'variant-filled';
	/** Set the text label for the Previous button. */
	export let buttonTextPrevious: CssClasses = '&larr;';
	/** Set the text label for the Next button. */
	export let buttonTextNext: CssClasses = '&rarr;';

	// Base Classes
	const cBase = 'flex flex-col md:flex-row items-center space-y-4 md:space-y-0 md:space-x-4';
	const cLabel = 'w-full md:w-auto';
	const cPageText = 'whitespace-nowrap';

	// Functionality
	function onChangeLength(): void {
		settings.offset = 0;
		/** @event {{ length: number }} amount - Fires when the amount selection input changes.  */
		dispatch('amount', settings.limit);
	}
	function onPrev(): void {
		settings.offset--;
		/** @event {{ offset: number }} page Fires when the next/back buttons are pressed. */
		dispatch('page', settings.offset);
	}
	function onNext(): void {
		settings.offset++;
		dispatch('page', settings.offset);
	}

	// Reactive Classes
	$: classesBase = `${cBase} ${justify} ${$$props.class ?? ''}`;
	$: classesLabel = `${cLabel}`;
	$: classesSelect = `${select}`;
	$: classesPageText = `${cPageText} ${text}`;
</script>

<!-- prettier-ignore -->
<div class="paginator {classesBase}" data-testid="paginator">
	<!-- Select Amount -->
	<label class="paginator-label {classesLabel}">
		<select bind:value={settings.limit} on:change={() => { onChangeLength() }} class="paginator-select {classesSelect}" {disabled} aria-label="Select Amount">
			{#each settings.amounts as amount}<option value={amount}>{amount} {amountText}</option>{/each}
		</select>
	</label>
	<!-- Details -->
	<span class="paginator-details {classesPageText}">
		{settings.offset * settings.limit + 1} - {Math.min(settings.offset * settings.limit + settings.limit, settings.size)} <span class="opacity-50 px-2">/</span> <strong>{settings.size}</strong>
	</span>
	<!-- Arrows -->
	<div class="paginator-arrows space-x-2">
		<button class="btn-icon {buttonClasses}" on:click={() => { onPrev() }} disabled={disabled || settings.offset === 0}>
			{@html buttonTextPrevious}
		</button>
		<button class="btn-icon {buttonClasses}" on:click={() => { onNext() }} disabled={disabled || (settings.offset + 1) * settings.limit >= settings.size}>
			{@html buttonTextNext}
		</button>
	</div>
</div><|MERGE_RESOLUTION|>--- conflicted
+++ resolved
@@ -22,15 +22,11 @@
 	/** Provide classes to set flexbox justification. */
 	export let justify: CssClasses = 'justify-between';
 	/** Provide classes to style page info text. */
-<<<<<<< HEAD
 	export let text = 'text-xs';
 	/** Provide classes to style the select input. */
-	export let select: string = 'select min-w-[150px]'; // FIXME: change type to `CssClasses`
+	export let select: CssClasses = 'select min-w-[150px]';
 	/** Sets selection and buttons to disabled state on-demand. */
 	export let disabled = false;
-=======
-	export let text: CssClasses = 'text-xs';
->>>>>>> aafae63e
 	/** Set the text for the amount selection input. */
 	export let amountText = 'Items';
 	/** Provide abtitrary classes to the next/previous buttons. */

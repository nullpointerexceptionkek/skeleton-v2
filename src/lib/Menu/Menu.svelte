--- conflicted
+++ resolved
@@ -1,10 +1,5 @@
 <script lang="ts">
-<<<<<<< HEAD
-    import { onMount } from "svelte";
-    import { navigating } from "$app/stores";
-=======
-    import { onDestroy, onMount, afterUpdate } from "svelte";
->>>>>>> 8e128a21
+    import { onDestroy, onMount } from "svelte";
     import { fade } from 'svelte/transition';
 
     export let select: boolean = false;

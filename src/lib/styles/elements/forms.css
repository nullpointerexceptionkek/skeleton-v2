--- conflicted
+++ resolved
@@ -109,11 +109,7 @@
 		@apply !mb-3;
 	}
 	.select option {
-<<<<<<< HEAD
-		@apply px-4 py-2 rounded-token w-full;
-=======
 		@apply px-4 py-2 rounded-token cursor-pointer;
->>>>>>> 60f3966e
 	}
 	.select option:checked {
 		/* https://stackoverflow.com/questions/50618602/change-color-of-selected-option-in-select-multiple */

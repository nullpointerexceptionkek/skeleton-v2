<script lang="ts">
	import { fade } from 'svelte/transition';

	// Props
	export let visible: boolean = true;
	export let duration: number = 200; // ms
	export let background: string = 'bg-accent-500/30';
	export let border: string = 'border-l-accent-500';
	export let color: string|undefined = undefined;
	export let radius: string = '';

	// Base Classes
	let cBaseCard: string = 'border-l-4 flex flex-col items-start lg:items-center lg:flex-row p-5 space-y-4 lg:space-y-0 lg:space-x-4';
	let cLead: string = 'flex justify-center items-center';
	let cContent: string = 'flex flex-col w-full justify-center space-y-2';
	let cTail: string = 'flex items-center space-x-4';

	// Reactive Classes
	$: classesCard = `${cBaseCard} ${background} ${border} ${color} ${radius} ${$$props.class}`;
</script>

{#if visible}
<<<<<<< HEAD
	<div class="alert" transition:fade|local={{ duration }} data-testid="alert" role="alert" aria-live="polite">
		<Card {background} {color} class={classesCard}>
			<!-- Slot: Lead -->
			{#if $$slots.lead}
				<section class="flex justify-center items-center lg:min-w-[72px]">
					<slot name="lead" />
				</section>
			{/if}

			<!-- Content -->
			<section class="flex flex-col w-full justify-center space-y-2">
				<!-- Slot: Title -->
				{#if $$slots.title}<h3><slot name="title"></slot></h3>{/if}
				<!-- Slot: Message -->
				{#if $$slots.message}
					<div class="{color} opacity-70"><slot name="message" /></div>
				{/if}
=======
	<div class="alert {classesCard}" transition:fade|local={{ duration }} data-testid="alert" role="alert" aria-live="polite">
		<!-- Slot: Lead -->
		{#if $$slots.lead}
			<section class="{cLead}">
				<slot name="lead" />
>>>>>>> fc65ee5d
			</section>
		{/if}

		<!-- Content -->
		<section class="{cContent}">
			<!-- Slot: Title -->
			{#if $$slots.title}<h3><slot name="title"></slot></h3>{/if}
			<!-- Slot: Message -->
			{#if $$slots.message}
				<div class="{color}"><slot name="message" /></div>
			{/if}
		</section>

		<!-- Slot: Trail -->
		{#if $$slots.trail}
			<section class="{cTail}">
				<slot name="trail" />
			</section>
		{/if}
	</div>
{/if}<|MERGE_RESOLUTION|>--- conflicted
+++ resolved
@@ -20,31 +20,11 @@
 </script>
 
 {#if visible}
-<<<<<<< HEAD
-	<div class="alert" transition:fade|local={{ duration }} data-testid="alert" role="alert" aria-live="polite">
-		<Card {background} {color} class={classesCard}>
-			<!-- Slot: Lead -->
-			{#if $$slots.lead}
-				<section class="flex justify-center items-center lg:min-w-[72px]">
-					<slot name="lead" />
-				</section>
-			{/if}
-
-			<!-- Content -->
-			<section class="flex flex-col w-full justify-center space-y-2">
-				<!-- Slot: Title -->
-				{#if $$slots.title}<h3><slot name="title"></slot></h3>{/if}
-				<!-- Slot: Message -->
-				{#if $$slots.message}
-					<div class="{color} opacity-70"><slot name="message" /></div>
-				{/if}
-=======
 	<div class="alert {classesCard}" transition:fade|local={{ duration }} data-testid="alert" role="alert" aria-live="polite">
 		<!-- Slot: Lead -->
 		{#if $$slots.lead}
 			<section class="{cLead}">
 				<slot name="lead" />
->>>>>>> fc65ee5d
 			</section>
 		{/if}
 

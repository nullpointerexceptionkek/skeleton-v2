--- conflicted
+++ resolved
@@ -1,12 +1,8 @@
 <!-- https://tailwindcss.com/docs/dark-mode -->
 
 <script lang="ts">
-<<<<<<< HEAD
-    import { browser } from "$app/env";
 	import { svg } from "$lib/icons";
-=======
-    import { onMount } from "svelte";
->>>>>>> 8e128a21
+	import { onMount } from "svelte";
 
 	import Card from "$lib/Card/Card.svelte";
 	import List from "$lib/List/List.svelte";

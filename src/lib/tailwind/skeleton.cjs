// The Skeleton Tailwind Plugin
// Tailwind Docs: https://tailwindcss.com/docs/plugins
// Skeleton Docs: https://www.skeleton.dev/guides/tailwind

const intellisensePlugin = require('./intellisense.cjs');
const corePlugin = require('./core.cjs');

// The default export is a function that returns an array of plugins
// and accepts an optional config that determines which plugins are included.
// By default, all plugins are included.
module.exports = function (config = { intellisense: true }) {
	const { intellisense } = config;
	const plugins = [corePlugin];

<<<<<<< HEAD
module.exports = plugin(
	({ addUtilities, addComponents }) => {
		addUtilities({
			// Implement Skeleton design token classes
			...tokensBackgrounds(),
			...tokensBorders(),
			...tokensBorderRadius(),
			...tokensFills(),
			...tokensText(),
			...tokensRings()
		});
		// The following will generate the non-token classes PURELY for Intellisense.
		// These are excluded from production, which means we still need to lean into
		// using the `all.css` stylesheet to import non-token styles.
		if (process.env.NODE_ENV !== 'production') {
			// try/catch because it will throw when allComponents.cjs isn't generated yet
			try {
				const all = require('./generated/allComponents.cjs');
				addComponents(all, {
					respectImportant: true,
					respectPrefix: true
				});
			} catch { }
		}
	},
	{
		theme: {
			extend: {
				// Implement Skeleton theme colors
				colors: themeColors()
			}
		}
	}
);
=======
	// Add the plugin if the option is not explicitly set to false
	if (intellisense !== false) plugins.push(intellisensePlugin);

	return plugins;
};
>>>>>>> 1b46f428
<|MERGE_RESOLUTION|>--- conflicted
+++ resolved
@@ -12,45 +12,8 @@
 	const { intellisense } = config;
 	const plugins = [corePlugin];
 
-<<<<<<< HEAD
-module.exports = plugin(
-	({ addUtilities, addComponents }) => {
-		addUtilities({
-			// Implement Skeleton design token classes
-			...tokensBackgrounds(),
-			...tokensBorders(),
-			...tokensBorderRadius(),
-			...tokensFills(),
-			...tokensText(),
-			...tokensRings()
-		});
-		// The following will generate the non-token classes PURELY for Intellisense.
-		// These are excluded from production, which means we still need to lean into
-		// using the `all.css` stylesheet to import non-token styles.
-		if (process.env.NODE_ENV !== 'production') {
-			// try/catch because it will throw when allComponents.cjs isn't generated yet
-			try {
-				const all = require('./generated/allComponents.cjs');
-				addComponents(all, {
-					respectImportant: true,
-					respectPrefix: true
-				});
-			} catch { }
-		}
-	},
-	{
-		theme: {
-			extend: {
-				// Implement Skeleton theme colors
-				colors: themeColors()
-			}
-		}
-	}
-);
-=======
 	// Add the plugin if the option is not explicitly set to false
 	if (intellisense !== false) plugins.push(intellisensePlugin);
 
 	return plugins;
-};
->>>>>>> 1b46f428
+};
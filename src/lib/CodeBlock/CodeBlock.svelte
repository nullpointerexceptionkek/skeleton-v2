<script lang="ts">
    import hljs from 'highlight.js';
    import { afterUpdate } from 'svelte';
    
    export let language: string = 'plaintext';
    export let code: string = '';

    let highlighted;
    let cBase: string = `bg-black text-surface-50 p-4`;

	afterUpdate(() => {
        highlighted = hljs.highlight(code, { language }).value;
    });
</script>

{#if language && code}
<<<<<<< HEAD
<pre data-testid='codeblock' class="codeblock {$$props.class}"><code class="language-{language}">{code}</code></pre>
{/if}

<style lang="postcss">
    pre { @apply bg-[#0d1117] text-[#c9d1d9]; }
    code { @apply block p-4; }
</style>
=======
<div class="codeblock {cBase} {$$props.class}" data-testid="codeblock">
<header class="text-xs opacity-50 pb-4">{language}</header>
<pre class="whitespace-normal"><code class="language-{language}">{@html highlighted}</code></pre>
</div>
{/if}
>>>>>>> 689ebfde
<|MERGE_RESOLUTION|>--- conflicted
+++ resolved
@@ -14,18 +14,8 @@
 </script>
 
 {#if language && code}
-<<<<<<< HEAD
-<pre data-testid='codeblock' class="codeblock {$$props.class}"><code class="language-{language}">{code}</code></pre>
-{/if}
-
-<style lang="postcss">
-    pre { @apply bg-[#0d1117] text-[#c9d1d9]; }
-    code { @apply block p-4; }
-</style>
-=======
 <div class="codeblock {cBase} {$$props.class}" data-testid="codeblock">
 <header class="text-xs opacity-50 pb-4">{language}</header>
 <pre class="whitespace-normal"><code class="language-{language}">{@html highlighted}</code></pre>
 </div>
-{/if}
->>>>>>> 689ebfde
+{/if}
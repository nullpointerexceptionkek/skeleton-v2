<script lang="ts">
	import { createEventDispatcher } from 'svelte';
	import { fade, fly } from 'svelte/transition';

	// Event Handler
	const dispatch = createEventDispatcher();

<<<<<<< HEAD
=======
	import { focusTrap } from '$lib/actions/FocusTrap/focusTrap';
>>>>>>> 6ae5de19
	import { modalStore } from '$lib/utilities/Modal/stores';
	import type { ModalSettings } from './types';

	// Props
	/** The open/close animation duration. Set '0' (zero) to disable. */
	export let duration = 150;

	// Props (modal)
	/** Provide classes to style the modal background. */
	export let background = 'bg-surface-100-800-token';
	/** Provide classes to style the modal width. */
	export let width = 'w-full max-w-[640px]';
	/** Provide classes to style the modal. */
	export let height = 'h-auto';
	/** Provide classes to style the modal padding. */
	export let padding = 'p-4';
	/** Provide classes to style the modal spacing. */
	export let spacing = 'space-y-4';
	/** Provide classes to style the modal border radius. */
	export let rounded = 'rounded-container-token';
	/** Provide classes to style modal box shadow. */
	export let shadow = 'shadow-xl';

	// Props (buttons)
	/** Provide classes for neutral buttons, such as Cancel. */
	export let buttonNeutral = 'btn-ghost-surface';
	/** Provide classes for positive actions, such as Confirm or Submit. */
	export let buttonPositive = 'btn-filled-primary';
	/** Override the text for the Cancel button. */
	export let buttonTextCancel = 'Cancel';
	/** Override the text for the Confirm button. */
	export let buttonTextConfirm = 'Confirm';
	/** Override the text for the Submit button. */
	export let buttonTextSubmit = 'Submit';

	// Props (regions)
	/** Provide classes to style the backdrop. */
	export let regionBackdrop = 'bg-surface-backdrop-token';
	/** Provide arbitrary classes to modal header region. */
	export let regionHeader = 'text-2xl font-bold';
	/** Provide arbitrary classes to modal body region. */
	export let regionBody = 'max-h-[200px] overflow-hidden';
	/** Provide arbitrary classes to modal footer region. */
	export let regionFooter = 'flex justify-end space-x-2';

	// Base Styles
	const cBackdrop = 'fixed top-0 left-0 right-0 bottom-0 z-[999] flex justify-center items-center p-4';
	const cModalImage = 'w-full h-auto';

	// Local
	let promptValue: any;
	const buttonTextDefaults: Record<string, string> = {
		buttonTextCancel,
		buttonTextConfirm,
		buttonTextSubmit
	};

	// Modal Store Subscription
	modalStore.subscribe((dArr: ModalSettings[]) => {
		if (!dArr.length) return;
		// Set Prompt input value and type
		promptValue = dArr[0].value;
		// Override button text per instance, if available
		buttonTextCancel = dArr[0].buttonTextCancel || buttonTextDefaults.buttonTextCancel;
		buttonTextConfirm = dArr[0].buttonTextConfirm || buttonTextDefaults.buttonTextConfirm;
		buttonTextSubmit = dArr[0].buttonTextSubmit || buttonTextDefaults.buttonTextSubmit;
	});

	// Event Handlers ---

	function onBackdropInteraction(event: MouseEvent | TouchEvent): void {
		if (!(event.target instanceof Element)) return;
		if (event.target.classList.contains('modal-backdrop')) onClose();
		/** @event {{ event }} backdrop - Fires on backdrop interaction.  */
		dispatch('backdrop', event);
	}

	function onClose(): void {
		if ($modalStore[0].response) $modalStore[0].response(false);
		modalStore.close();
	}

	function onConfirm(): void {
		if ($modalStore[0].response) $modalStore[0].response(true);
		modalStore.close();
	}

	function onPromptSubmit(): void {
		if ($modalStore[0].response) $modalStore[0].response(promptValue);
		modalStore.close();
	}

	// A11y ---

	function onKeyDown(event: KeyboardEvent): void {
		if (!$modalStore.length) return;
		if (event.code === 'Escape') onClose();
	}

	// Reactive
	$: classesBackdrop = `${cBackdrop} ${regionBackdrop} ${$$props.class || ''}`;
	$: classesModal = `${background} ${width} ${height} ${padding} ${spacing} ${rounded} ${shadow}`;
	// IMPORTANT: add values to pass to the children templates.
	// There is a way to self-reference component values, but it involes svelte-internal and is not yet stable.
	// REPL: https://svelte.dev/repl/badd0f11aa99450ca69dca6690d4d5a4?version=3.52.0
	// Source: https://discord.com/channels/457912077277855764/1037768846855118909
	$: parent = {
		background,
		width,
		height,
		padding,
		spacing,
		rounded,
		shadow,
		// ---
		buttonNeutral,
		buttonPositive,
		buttonTextCancel,
		buttonTextConfirm,
		buttonTextSubmit,
		// ---
		regionBackdrop,
		regionHeader,
		regionBody,
		regionFooter,
		// ---
		onClose
	};
</script>

<svelte:window on:keydown={onKeyDown} />

{#if $modalStore.length > 0}
	{#key $modalStore}
		<!-- Backdrop -->
		<div
			class="modal-backdrop {classesBackdrop}"
			on:mousedown={onBackdropInteraction}
			on:touchstart={onBackdropInteraction}
			transition:fade={{ duration }}
			data-testid="modal-backdrop"
		>
			<!-- Modal -->
			<div
				class="modal {classesModal} {$modalStore[0].classes}"
				transition:fly={{ duration, opacity: 0, y: 100 }}
				use:focusTrap={true}
				data-testid="modal"
				role="dialog"
				aria-modal="true"
				aria-label={$modalStore[0].title}
			>
				<!-- Header -->
				{#if $modalStore[0]?.title}
					<header class="modal-header {regionHeader}">{@html $modalStore[0].title}</header>
				{/if}
				<!-- Body -->
				{#if $modalStore[0]?.body}
					<article class="modal-body {regionBody}">{@html $modalStore[0].body}</article>
				{/if}
				<!-- Image -->
				{#if $modalStore[0]?.image && typeof $modalStore[0]?.image === 'string'}
					<img class="modal-image {cModalImage}" src={$modalStore[0]?.image} alt="Modal" />
				{/if}
				<!-- Type -->
				{#if $modalStore[0].type === 'alert'}
					<!-- Template: Alert -->
					<footer class="modal-footer {regionFooter}">
						<!-- prettier-ignore -->
						<button class="btn {buttonNeutral}" on:click={onClose}>{buttonTextCancel}</button>
					</footer>
				{:else if $modalStore[0].type === 'confirm'}
					<!-- Template: Confirm -->
					<!-- prettier-ignore -->
					<footer class="modal-footer {regionFooter}">
					<button class="btn {buttonNeutral}" on:click={onClose}>{buttonTextCancel}</button>
					<button class="btn {buttonPositive}" on:click={onConfirm}>{buttonTextConfirm}</button>
				</footer>
				{:else if $modalStore[0].type === 'prompt'}
					<!-- Template: Prompt -->
					<input class="modal-prompt-input" type="text" bind:value={promptValue} />
					<!-- prettier-ignore -->
					<footer class="modal-footer {regionFooter}">
					<button class="btn {buttonNeutral}" on:click={onClose}>{buttonTextCancel}</button>
					<button class="btn {buttonPositive}" on:click={onPromptSubmit} disabled={!promptValue}>{buttonTextSubmit}</button>
				</footer>
				{:else if $modalStore[0].type === 'component'}
					<!-- Template: Component -->
					<!-- NOTE: users are repsonsible for handling all UI, including cancel/submit buttons -->
					<svelte:component this={$modalStore[0].component?.ref} {...$modalStore[0].component?.props} {parent}>
						{@html $modalStore[0].component?.slot}
					</svelte:component>
				{/if}
			</div>
		</div>
	{/key}
{/if}<|MERGE_RESOLUTION|>--- conflicted
+++ resolved
@@ -5,10 +5,7 @@
 	// Event Handler
 	const dispatch = createEventDispatcher();
 
-<<<<<<< HEAD
-=======
 	import { focusTrap } from '$lib/actions/FocusTrap/focusTrap';
->>>>>>> 6ae5de19
 	import { modalStore } from '$lib/utilities/Modal/stores';
 	import type { ModalSettings } from './types';
 

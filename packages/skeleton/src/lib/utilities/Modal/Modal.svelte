--- conflicted
+++ resolved
@@ -225,15 +225,9 @@
 			data-testid="modal-backdrop"
 			on:mousedown={onBackdropInteractionBegin}
 			on:mouseup={onBackdropInteractionEnd}
-<<<<<<< HEAD
-			on:touchstart
-			on:touchend
-			transition:dynamicTransition|global={{ transition: fade, params: { duration: 150 }, enabled: transitions }}
-=======
 			on:touchstart|passive
 			on:touchend|passive
-			transition:fade|global={{ duration }}
->>>>>>> c8d3df3b
+			transition:dynamicTransition|global={{ transition: fade, params: { duration: 150 }, enabled: transitions }}
 			use:focusTrap={true}
 		>
 			<!-- Transition Layer -->

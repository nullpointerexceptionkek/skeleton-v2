--- conflicted
+++ resolved
@@ -1,10 +1,6 @@
 {
 	"name": "@skeletonlabs/skeleton",
-<<<<<<< HEAD
-	"version": "v0.132.5",
-=======
 	"version": "v1.0.0",
->>>>>>> c267aad6
 	"description": "A SvelteKit component library.",
 	"author": "endigo9740 <chris@skeletonlabs.dev>",
 	"scripts": {

<script lang="ts">
	import DocsShell from '$lib/layouts/DocsShell/DocsShell.svelte';
	import { DocsFeature, type DocsShellSettings } from '$lib/layouts/DocsShell/types';
	import DocsPreview from '$lib/components/DocsPreview/DocsPreview.svelte';
	// Components
	import { CodeBlock } from '@skeletonlabs/skeleton';
	// Sveld
	import sveldDrawer from '@skeletonlabs/skeleton/utilities/Drawer/Drawer.svelte?raw&sveld';

	// Drawer Utils
	import { getDrawerStore, type DrawerSettings } from '@skeletonlabs/skeleton';
	const drawerStore = getDrawerStore();

	// Docs Shell
	const settings: DocsShellSettings = {
		feature: DocsFeature.Utility,
		name: 'Drawers',
		description: 'Displays an overlay panel that attaches to any side of the screen.',
		imports: ['Drawer', 'getDrawerStore'],
		types: ['DrawerSettings'],
		source: 'utilities/Drawer',
		aria: 'https://www.w3.org/WAI/ARIA/apg/patterns/dialogmodal/',
		components: [{ sveld: sveldDrawer }],
		keyboard: [['<kbd class="kbd">Esc</kbd>', ' Closes the drawer.']]
	};

	function trigger(position: 'left' | 'top' | 'right' | 'bottom'): void {
		const s: DrawerSettings = { id: 'demo', position };
		drawerStore.open(s);
	}
	function triggerStyled(): void {
		const drawerSettings: DrawerSettings = {
			id: 'demo',
			// Property Overrides
			position: 'right',
			bgDrawer: 'bg-purple-900 text-white',
			bgBackdrop: 'bg-gradient-to-tr from-indigo-500/50 via-purple-500/50 to-pink-500/50',
			width: 'w-[280px] md:w-[480px]',
			padding: 'p-4',
			rounded: 'rounded-xl',
			// Metadata
			meta: 'Styled Drawer'
		};
		drawerStore.open(drawerSettings);
	}
	function triggerMetadata(): void {
		const drawerSettings: DrawerSettings = {
			id: 'demo',
			position: 'left',
			// Metadata
			meta: 'Metadata Received!'
		};
		drawerStore.open(drawerSettings);
	}
</script>

<DocsShell {settings}>
	<!-- Slot: Sandbox -->
	<svelte:fragment slot="sandbox">
		<DocsPreview>
			<svelte:fragment slot="lead">
				<p class="w-full text-center">Select a drawer example to preview.</p>
			</svelte:fragment>
			<svelte:fragment slot="preview">
				<!-- prettier-ignore -->
				<div class="flex justify-center gap-4">
						<button class="btn-icon variant-filled" on:click={() => { trigger('right'); }}>
							<i class="fa-solid fa-arrow-left"></i>
						</button>
						<button class="btn-icon variant-filled" on:click={() => { trigger('left'); }}>
							<i class="fa-solid fa-arrow-right"></i>
						</button>
						<button class="btn-icon variant-filled" on:click={() => { trigger('bottom'); }}>
							<i class="fa-solid fa-arrow-up"></i>
						</button>
						<button class="btn-icon variant-filled" on:click={() => { trigger('top'); }}>
							<i class="fa-solid fa-arrow-down"></i>
						</button>
					</div>
			</svelte:fragment>
			<svelte:fragment slot="source">
<<<<<<< HEAD
				<!-- prettier-ignore -->
				<p>
					Implement the following in the root layout of your application. This is required only once when implementing Skeleton's Drawer, Modal, or Toast features, and will prevent known issues with <a class="anchor" href="https://github.com/skeletonlabs/skeleton/wiki/SvelteKit-SSR-Warning" target="_blank">SvelteKit SSR</a>.
				</p>
				<CodeBlock language="ts" code={`import { initializeStores } from '@skeletonlabs/skeleton';\n\ninitializeStores();`} />
				<p>Implement a single instance of the drawer component in your app's root layout, above the App Shell (if present).</p>
				<CodeBlock language="html" code={`<Drawer />\n\n<!-- <AppShell>...</AppShell> -->`} />
				<p>We'll cover triggering this feature on-demand in the documentation below.</p>
=======
				<p>Implement a single instance of the drawer component your app's root layout, above the App Shell (if present).</p>
				<CodeBlock
					language="html"
					code={`
<Drawer>
	<p>Hello Skeleton</p>
</Drawer>\n
<!-- <AppShell>...</AppShell> -->
				`}
				/>
				<p>
					When you wish to trigger a toast message, import <code class="code">drawerStore</code>, then follow the example below.
				</p>
				<CodeBlock
					language="ts"
					code={`
import { drawerStore } from '@skeletonlabs/skeleton';\n
// Open the drawer:
function drawerOpen(): void {
	drawerStore.open();
}\n
// Close the drawer:
function drawerOpen(): void {
	drawerStore.close();
}
				`}
				/>
				<p>For more examples and configuration options, see the documentation below.</p>
>>>>>>> c8d3df3b
			</svelte:fragment>
		</DocsPreview>
	</svelte:fragment>

	<!-- Slot: Usage -->
	<svelte:fragment slot="usage">
		<!-- prettier-ignore -->
		<aside class="alert alert-message variant-ghost-warning">
			<p>
				This feature uses the <a class="anchor" href="https://en.wikipedia.org/wiki/Singleton_pattern" target="_blank" rel="noreferrer">Singleton pattern</a>, meaning you should aim to implement a <u>single instance of the component per project</u>, but it will remain globally scoped
				and reusable via a Svelte writable store. Do not reimplement this component for each route page.
			</p>
		</aside>
		<!-- Drawer Component -->
		<section class="space-y-4">
			<h2 class="h2">Drawer Component</h2>
			<p>Implement a single instance of the drawer component in your app's root layout, above the App Shell (if present).</p>
			<CodeBlock
				language="html"
				code={`
<Drawer>(contents)</Drawer>

<!-- <AppShell>...</AppShell> -->
				`}
			/>
		</section>
		<section class="space-y-4">
			<h2 class="h2">Drawer Store</h2>
			<p>Import this anywhere you wish to control the Drawer. Provides an interface to control the drawer component.</p>
			<CodeBlock language="ts" code={`import { getDrawerStore } from "@skeletonlabs/skeleton";\n\nconst drawerStore = getDrawerStore();`} />
			<h3 class="h3">Open</h3>
			<CodeBlock language="ts" code={`drawerStore.open();`} />
			<h3 class="h3">Close</h3>
			<CodeBlock language="ts" code={`drawerStore.close();`} />
		</section>
		<section class="space-y-4">
			<h2 class="h2">Passing Metadata</h2>
			<p>
				To pass arbitrary metadata, create a <code class="code">meta</code> object within <code class="code">DrawerSettings</code>. Then use
				<code class="code">$drawerStore.meta</code> to retrieve this.
			</p>
			<DocsPreview background="neutral">
				<svelte:fragment slot="preview">
					<button class="col-span-2 btn variant-filled" on:click={triggerMetadata}>Metadata Example</button>
				</svelte:fragment>
				<svelte:fragment slot="source">
					<CodeBlock
						language="ts"
						code={`
const drawerSettings: DrawerSettings = {
	id: 'example-2',
	meta: { foo: 'bar', fizz: 'buzz', age: 40 }
};
drawerStore.open(drawerSettings);
`}
					/>
					<p>To retrieve this data, use:</p>
					<CodeBlock language="html" code={`<div>{$drawerStore.meta}</div>`} />
				</svelte:fragment>
			</DocsPreview>
		</section>
		<section class="space-y-4">
			<h2 class="h2">Styling</h2>
			<p>
				For global styles, apply changes via props directly to the Drawer component. However, you may also override styles per drawer
				instance via the <code class="code">DrawerSettings</code>.
			</p>
			<DocsPreview background="neutral">
				<svelte:fragment slot="preview">
					<button class="col-span-2 btn variant-filled" on:click={triggerStyled}>Styled Drawer</button>
				</svelte:fragment>
				<svelte:fragment slot="source">
					<p>Pass property values as key/value pairs as shown below.</p>
					<CodeBlock
						language="ts"
						code={`
const drawerSettings: DrawerSettings = {
	id: 'example-3',
	// Provide your property overrides:
	bgDrawer: 'bg-purple-900 text-white',
	bgBackdrop: 'bg-gradient-to-tr from-indigo-500/50 via-purple-500/50 to-pink-500/50',
	width: 'w-[280px] md:w-[480px]',
	padding: 'p-4',
	rounded: 'rounded-xl',
};
drawerStore.open(drawerSettings);
`}
					/>
				</svelte:fragment>
			</DocsPreview>
		</section>
		<section class="space-y-4">
			<h2 class="h2">Handling Contents</h2>
			<p>
				Create a new <code class="code">DrawerSettings</code> object, supply a unique <code class="code">id</code>, then pass these settings
				on
				<code class="code">drawerStore.open()</code>.
			</p>
			<CodeBlock
				language="ts"
				code={`
const settings: DrawerSettings = { id: 'example-1' };
drawerStore.open(settings);
`}
			/>
			<p>
				Within the default slot of your Drawer component, setup conditional statements based on the value of <code class="code"
					>$drawerStore.id</code
				>.
			</p>
			<CodeBlock
				language="html"
				code={`
<Drawer>
	{#if $drawerStore.id === 'example-1'}
		<!-- (show 'example-1' contents) -->
	{:else if $drawerStore.id === 'example-2'}
		<!-- (show 'example-2' contents) -->
	{:else}
		<!-- (fallback contents) -->
	{/if}
</Drawer>
`}
			/>
		</section>
		<section class="space-y-4">
			<div class="flex items-center space-x-2">
				<h2 class="h2">Background Animation</h2>
				<span class="badge variant-filled-warning">Advanced</span>
			</div>
			<p>
				To animate the contents behind your drawer while it's open, first create a reactive property based on the state of the Drawer. Then
				implement a Tailwind <em>translate</em> class when the drawer is open.
			</p>
			<CodeBlock language="ts" code={`$: positionClasses = $drawerStore.open ? 'translate-x-[50%]' : '';`} />
			<p>
				Then apply this value to the proper wrapping page element, such as the <em>App Shell</em> or a <em>main</em> element.
			</p>
			<CodeBlock language="html" code={`<AppShell class="transition-transform {positionClasses}">...</AppShell>`} />
			<CodeBlock language="html" code={`<main class="transition-transform {positionClasses}">...</main>`} />
			<p>For best results, be sure to take into account the Drawer position as well via <code class="code">$drawerStore.position</code>.</p>
		</section>
		<section class="space-y-4">
			<h2 class="h2">Accessibility</h2>
			<!-- prettier-ignore -->
			<p>Skeleton <u>does not</u> provide a means to disable the backdrop's click to close feature, as this would be harmful to accessibility. View the <a class="anchor" href="https://www.w3.org/WAI/ARIA/apg/patterns/dialogmodal/" target="_blank" rel="noreferrer">ARIA APG guidelines</a> to learn more about modal accessibility.</p>
		</section>
	</svelte:fragment>
</DocsShell><|MERGE_RESOLUTION|>--- conflicted
+++ resolved
@@ -79,7 +79,6 @@
 					</div>
 			</svelte:fragment>
 			<svelte:fragment slot="source">
-<<<<<<< HEAD
 				<!-- prettier-ignore -->
 				<p>
 					Implement the following in the root layout of your application. This is required only once when implementing Skeleton's Drawer, Modal, or Toast features, and will prevent known issues with <a class="anchor" href="https://github.com/skeletonlabs/skeleton/wiki/SvelteKit-SSR-Warning" target="_blank">SvelteKit SSR</a>.
@@ -88,36 +87,6 @@
 				<p>Implement a single instance of the drawer component in your app's root layout, above the App Shell (if present).</p>
 				<CodeBlock language="html" code={`<Drawer />\n\n<!-- <AppShell>...</AppShell> -->`} />
 				<p>We'll cover triggering this feature on-demand in the documentation below.</p>
-=======
-				<p>Implement a single instance of the drawer component your app's root layout, above the App Shell (if present).</p>
-				<CodeBlock
-					language="html"
-					code={`
-<Drawer>
-	<p>Hello Skeleton</p>
-</Drawer>\n
-<!-- <AppShell>...</AppShell> -->
-				`}
-				/>
-				<p>
-					When you wish to trigger a toast message, import <code class="code">drawerStore</code>, then follow the example below.
-				</p>
-				<CodeBlock
-					language="ts"
-					code={`
-import { drawerStore } from '@skeletonlabs/skeleton';\n
-// Open the drawer:
-function drawerOpen(): void {
-	drawerStore.open();
-}\n
-// Close the drawer:
-function drawerOpen(): void {
-	drawerStore.close();
-}
-				`}
-				/>
-				<p>For more examples and configuration options, see the documentation below.</p>
->>>>>>> c8d3df3b
 			</svelte:fragment>
 		</DocsPreview>
 	</svelte:fragment>

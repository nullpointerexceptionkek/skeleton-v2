--- conflicted
+++ resolved
@@ -109,13 +109,8 @@
 				{ href: '/components/slide-toggles', label: 'Slide Toggles', keywords: 'check, checkbox, toggle, input, form' },
 				{ href: '/components/steppers', label: 'Steppers', keywords: 'intro, onboard, onboarding, form, progress' },
 				{ href: '/components/tabs', label: 'Tabs', keywords: 'select, selection, panel' },
-<<<<<<< HEAD
-				{ href: '/components/tables', label: 'Tables', keywords: 'data, entry' }
-=======
 				{ href: '/components/tables', label: 'Tables', keywords: 'data, entry' },
-				{ href: '/components/table-of-contents', label: 'Table of Contents', keywords: 'page, results, links, navigation' },
 				{ href: '/components/tree-views', label: 'Tree Views', keywords: 'tree, view, node', badge: 'Beta' }
->>>>>>> c8d3df3b
 			]
 		}
 	],
